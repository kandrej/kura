--- conflicted
+++ resolved
@@ -30,36 +30,8 @@
  */
 public class FailureHandler {
 
-<<<<<<< HEAD
-			GwtKuraException  gee = (GwtKuraException) caught;   
-			GwtKuraErrorCode code = gee.getCode();
-			switch (code) {
-			
-			default:
-				logger.log(Level.INFO, name + ": " + caught.getLocalizedMessage(), caught);
-				popup.show();
-				break;
-			}
-		}
-		else if (caught instanceof StatusCodeException && 
-		         ((StatusCodeException) caught).getStatusCode() == 0) {
-	        // the current operation was interrupted as the user started a new one 
-	        // or navigated away from the page.
-	        // we can ignore this error and do nothing.
-		}
-		else {
-			logger.log(Level.INFO, name + ": " + caught.getLocalizedMessage(), caught);
-			popup.show();
-		}
-	}
-	
-	public static void setPopup(Modal uiElement) {
-		popup = uiElement;
-	}
-=======
     private static final Messages CMSGS = GWT.create(Messages.class);
     // private static final ValidationMessages MSGS = GWT.create(ValidationMessages.class);
->>>>>>> e3f74823
 
     private static Logger logger = Logger.getLogger("ErrorLogger");
     private static Modal popup;
