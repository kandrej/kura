--- conflicted
+++ resolved
@@ -46,169 +46,6 @@
 
 public class CommandTabUi extends Composite {
 
-<<<<<<< HEAD
-	private static CommandTabUiUiBinder uiBinder = GWT.create(CommandTabUiUiBinder.class);
-
-	private static final Messages MSGS = GWT.create(Messages.class);
-	private static final String SERVLET_URL = "/" + GWT.getModuleName()	+ "/file/command";
-
-	@SuppressWarnings("unused")
-	private GwtSession session;
-
-	interface CommandTabUiUiBinder extends UiBinder<Widget, CommandTabUi> {
-	}
-
-	private final GwtSecurityTokenServiceAsync gwtXSRFService = GWT.create(GwtSecurityTokenService.class);
-	private final GwtDeviceServiceAsync gwtDeviceService = GWT.create(GwtDeviceService.class);
-
-	@UiField
-	TextBox formExecute;
-	@UiField
-	Input formPassword;
-	@UiField
-	Button reset, execute;
-	@UiField
-	FormPanel commandForm;
-	@UiField
-	FileUpload docPath;
-	@UiField
-	PanelBody resultPanel;
-	@UiField
-	Hidden xsrfTokenField;
-
-	String command, password;
-	SafeHtmlBuilder safeHtml= new SafeHtmlBuilder();
-
-	public CommandTabUi() {
-		initWidget(uiBinder.createAndBindUi(this));
-
-		formExecute.clear();
-		formExecute.setFocus(true);
-		formExecute.setName("command");
-		formExecute.addKeyDownHandler(new KeyDownHandler() {
-			@Override
-			public void onKeyDown(KeyDownEvent event) {
-				if (event.getNativeKeyCode() == KeyCodes.KEY_ENTER) {
-					formPassword.setFocus(true);
-				}
-			}
-		});
-
-		xsrfTokenField.setID("xsrfToken");
-		xsrfTokenField.setName("xsrfToken");
-		xsrfTokenField.setValue("");
-
-		formPassword.setText(null);
-		formPassword.setName("password");
-		formPassword.addKeyDownHandler(new KeyDownHandler() {
-			@Override
-			public void onKeyDown(KeyDownEvent event) {
-				if (event.getNativeKeyCode() == KeyCodes.KEY_ENTER) {
-					execute.setFocus(true);
-				}
-			}
-		});
-
-		docPath.setName("file");
-
-		display(MSGS.deviceCommandNoOutput());
-
-		reset.setText(MSGS.reset());
-		reset.addClickHandler(new ClickHandler() {
-			@Override
-			public void onClick(ClickEvent event) {
-				commandForm.reset();
-				formExecute.setFocus(true);				
-				display(MSGS.deviceCommandNoOutput());
-			}
-		});
-
-		execute.setText(MSGS.deviceCommandExecute());
-		execute.addClickHandler(new ClickHandler() {
-			@Override
-			public void onClick(ClickEvent event) {
-
-				gwtXSRFService.generateSecurityToken(new AsyncCallback<GwtXSRFToken> () {
-					@Override
-					public void onFailure(Throwable ex) {
-						FailureHandler.handle(ex);
-					}
-
-					@Override
-					public void onSuccess(GwtXSRFToken token) {
-						xsrfTokenField.setValue(token.getToken());
-						commandForm.submit();
-						formExecute.setFocus(true);
-					}
-				});
-				// http://www.gwtproject.org/javadoc/latest/com/google/gwt/user/client/ui/FileUpload.html
-			}
-		});
-
-		commandForm.setEncoding(FormPanel.ENCODING_MULTIPART);
-		commandForm.setMethod(FormPanel.METHOD_POST);
-		commandForm.setAction(SERVLET_URL);
-		
-		commandForm.addSubmitCompleteHandler(new FormPanel.SubmitCompleteHandler() {
-			@Override
-			public void onSubmitComplete(SubmitCompleteEvent event) {
-
-				String result = event.getResults();
-
-				if (result.contains("HTTP ERROR")) {							
-					display(MSGS.fileUploadFailure());
-				} else {
-					EntryClassUi.showWaitModal();
-					gwtXSRFService.generateSecurityToken(new AsyncCallback<GwtXSRFToken> () {
-
-						@Override
-						public void onFailure(Throwable ex) {
-							EntryClassUi.hideWaitModal();
-							FailureHandler.handle(ex);
-						}
-
-						@Override
-						public void onSuccess(GwtXSRFToken token) {
-							gwtDeviceService.executeCommand(token, formExecute.getText(), formPassword.getText(), new AsyncCallback<String>() {
-								@Override
-								public void onFailure(Throwable caught) {
-									if (caught.getLocalizedMessage().equals(GwtKuraErrorCode.SERVICE_NOT_ENABLED.toString())) {
-										display(MSGS.error() + "\n" + MSGS.commandServiceNotEnabled());
-									} else if (caught.getLocalizedMessage().equals(GwtKuraErrorCode.ILLEGAL_ARGUMENT.toString())) {
-										display(MSGS.error() + "\n"+ MSGS.commandPasswordNotCorrect());
-									} else {
-										display(MSGS.error() + "\n" + caught.getLocalizedMessage());
-									}
-									EntryClassUi.hideWaitModal();
-								}
-
-								@Override
-								public void onSuccess(String result) {									
-									display(result);
-									EntryClassUi.hideWaitModal();
-								}
-
-							});
-						}
-
-					});
-				}
-
-			}
-
-		});
-
-	}
-
-	public void display(String string){
-		resultPanel.clear();		
-		resultPanel.add(new HTML((new SafeHtmlBuilder().appendEscapedLines(string).toSafeHtml())));
-	}
-
-	public void setSession(GwtSession currentSession) {
-		this.session = currentSession;
-	}
-=======
     private static CommandTabUiUiBinder uiBinder = GWT.create(CommandTabUiUiBinder.class);
 
     private static final Messages MSGS = GWT.create(Messages.class);
@@ -381,6 +218,5 @@
     public void setSession(GwtSession currentSession) {
         this.session = currentSession;
     }
->>>>>>> e3f74823
 
 }