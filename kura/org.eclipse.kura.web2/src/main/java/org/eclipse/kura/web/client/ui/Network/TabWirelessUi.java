/*******************************************************************************
 * Copyright (c) 2011, 2016 Eurotech and/or its affiliates
 *
 * All rights reserved. This program and the accompanying materials
 * are made available under the terms of the Eclipse Public License v1.0
 * which accompanies this distribution, and is available at
 * http://www.eclipse.org/legal/epl-v10.html
 *
 * Contributors:
 *     Eurotech
 *******************************************************************************/
package org.eclipse.kura.web.client.ui.Network;

import java.util.ArrayList;
import java.util.List;
import java.util.Set;
import java.util.logging.Logger;

import org.eclipse.kura.web.client.messages.Messages;
import org.eclipse.kura.web.client.ui.EntryClassUi;
import org.eclipse.kura.web.client.util.FailureHandler;
import org.eclipse.kura.web.client.util.GwtSafeHtmlUtils;
import org.eclipse.kura.web.client.util.MessageUtils;
import org.eclipse.kura.web.shared.model.GwtGroupedNVPair;
import org.eclipse.kura.web.shared.model.GwtNetIfStatus;
import org.eclipse.kura.web.shared.model.GwtNetInterfaceConfig;
import org.eclipse.kura.web.shared.model.GwtSession;
import org.eclipse.kura.web.shared.model.GwtWifiBgscanModule;
import org.eclipse.kura.web.shared.model.GwtWifiChannelModel;
import org.eclipse.kura.web.shared.model.GwtWifiCiphers;
import org.eclipse.kura.web.shared.model.GwtWifiConfig;
import org.eclipse.kura.web.shared.model.GwtWifiHotspotEntry;
import org.eclipse.kura.web.shared.model.GwtWifiNetInterfaceConfig;
import org.eclipse.kura.web.shared.model.GwtWifiRadioMode;
import org.eclipse.kura.web.shared.model.GwtWifiSecurity;
import org.eclipse.kura.web.shared.model.GwtWifiWirelessMode;
import org.eclipse.kura.web.shared.model.GwtXSRFToken;
import org.eclipse.kura.web.shared.service.GwtDeviceService;
import org.eclipse.kura.web.shared.service.GwtDeviceServiceAsync;
import org.eclipse.kura.web.shared.service.GwtNetworkService;
import org.eclipse.kura.web.shared.service.GwtNetworkServiceAsync;
import org.eclipse.kura.web.shared.service.GwtSecurityTokenService;
import org.eclipse.kura.web.shared.service.GwtSecurityTokenServiceAsync;
import org.gwtbootstrap3.client.ui.Alert;
import org.gwtbootstrap3.client.ui.Button;
import org.gwtbootstrap3.client.ui.FormGroup;
import org.gwtbootstrap3.client.ui.FormLabel;
import org.gwtbootstrap3.client.ui.HelpBlock;
import org.gwtbootstrap3.client.ui.Input;
import org.gwtbootstrap3.client.ui.ListBox;
import org.gwtbootstrap3.client.ui.Modal;
import org.gwtbootstrap3.client.ui.ModalBody;
import org.gwtbootstrap3.client.ui.ModalFooter;
import org.gwtbootstrap3.client.ui.PanelBody;
import org.gwtbootstrap3.client.ui.PanelHeader;
import org.gwtbootstrap3.client.ui.RadioButton;
import org.gwtbootstrap3.client.ui.TextBox;
import org.gwtbootstrap3.client.ui.constants.ValidationState;
import org.gwtbootstrap3.client.ui.gwt.CellTable;
import org.gwtbootstrap3.client.ui.html.Span;
import org.gwtbootstrap3.client.ui.html.Text;

import com.google.gwt.cell.client.CheckboxCell;
import com.google.gwt.cell.client.FieldUpdater;
import com.google.gwt.core.client.GWT;
import com.google.gwt.dom.client.Document;
import com.google.gwt.event.dom.client.BlurEvent;
import com.google.gwt.event.dom.client.ChangeEvent;
import com.google.gwt.event.dom.client.ChangeHandler;
import com.google.gwt.event.dom.client.ClickEvent;
import com.google.gwt.event.dom.client.ClickHandler;
import com.google.gwt.event.dom.client.DomEvent;
import com.google.gwt.event.dom.client.KeyUpEvent;
import com.google.gwt.event.dom.client.KeyUpHandler;
import com.google.gwt.event.dom.client.MouseOutEvent;
import com.google.gwt.event.dom.client.MouseOutHandler;
import com.google.gwt.event.dom.client.MouseOverEvent;
import com.google.gwt.event.dom.client.MouseOverHandler;
import com.google.gwt.uibinder.client.UiBinder;
import com.google.gwt.uibinder.client.UiField;
import com.google.gwt.uibinder.client.UiHandler;
import com.google.gwt.user.cellview.client.Column;
import com.google.gwt.user.cellview.client.TextColumn;
import com.google.gwt.user.client.rpc.AsyncCallback;
import com.google.gwt.user.client.ui.Composite;
import com.google.gwt.user.client.ui.Widget;
import com.google.gwt.view.client.ListDataProvider;
import com.google.gwt.view.client.SelectionChangeEvent;
import com.google.gwt.view.client.SingleSelectionModel;

public class TabWirelessUi extends Composite implements NetworkTab {

<<<<<<< HEAD
	private static final String WIFI_MODE_STATION = GwtWifiWirelessMode.netWifiWirelessModeStation.name();
	private static final String WIFI_MODE_STATION_MESSAGE = MessageUtils.get(WIFI_MODE_STATION);
	private static final String WIFI_SECURITY_WEP_MESSAGE = MessageUtils.get(GwtWifiSecurity.netWifiSecurityWEP.name());
	private static final String WIFI_SECURITY_WPA_MESSAGE = MessageUtils.get(GwtWifiSecurity.netWifiSecurityWPA.name());
	private static final String WIFI_SECURITY_WPA2_MESSAGE = MessageUtils.get(GwtWifiSecurity.netWifiSecurityWPA2.name());
	private static final String WIFI_BGSCAN_NONE_MESSAGE = MessageUtils.get(GwtWifiBgscanModule.netWifiBgscanMode_NONE.name());
	private static final String WIFI_CIPHERS_CCMP_TKIP_MESSAGE = MessageUtils.get(GwtWifiCiphers.netWifiCiphers_CCMP_TKIP.name());
	private static final String WIFI_RADIO_BGN_MESSAGE = MessageUtils.get(GwtWifiRadioMode.netWifiRadioModeBGN.name());
	private static final String WIFI_SECURITY_NONE_MESSAGE = MessageUtils.get(GwtWifiSecurity.netWifiSecurityNONE.name());
	private static final String IPV4_STATUS_WAN_MESSAGE = MessageUtils.get(GwtNetIfStatus.netIPv4StatusEnabledWAN.name());
	private static final String WIFI_MODE_ACCESS_POINT_MESSAGE = MessageUtils.get(GwtWifiWirelessMode.netWifiWirelessModeAccessPoint.name());
	
	private static TabWirelessUiUiBinder uiBinder = GWT.create(TabWirelessUiUiBinder.class);
	private static final Logger logger = Logger.getLogger(TabWirelessUi.class.getSimpleName());

	interface TabWirelessUiUiBinder extends UiBinder<Widget, TabWirelessUi> {
	}

	private static final Messages MSGS = GWT.create(Messages.class);

	private final GwtSecurityTokenServiceAsync gwtXSRFService = GWT.create(GwtSecurityTokenService.class);
	private final GwtNetworkServiceAsync gwtNetworkService = GWT.create(GwtNetworkService.class);
	private final GwtDeviceServiceAsync gwtDeviceService = GWT.create(GwtDeviceService.class);

	private static final String REGEX_PASSWORD_ANY = ".*";
	private static final String REGEX_PASSWORD_WPA = "^[ -~]{8,63}$"; // //
	// Match
	// all
	// ASCII
	// printable
	// characters
	private static final String REGEX_PASSWORD_WEP = "^(?:\\w{5}|\\w{13}|[a-fA-F0-9]{10}|[a-fA-F0-9]{26})$";
	private static final int    MAX_WIFI_CHANNEL   = 13;
	private static final int	MAX_SSID_LENGTH	   = 32;

	private GwtSession session;
	private TabTcpIpUi tcpTab;
	private NetworkTabsUi netTabs;
	private boolean dirty;
	private boolean ssidInit;
	private GwtWifiNetInterfaceConfig selectedNetIfConfig;
	GwtWifiConfig activeConfig;

	@UiField
	CellTable<GwtWifiChannelModel> channelGrid = new CellTable<GwtWifiChannelModel>();
	private ListDataProvider<GwtWifiChannelModel> channelDataProvider = new ListDataProvider<GwtWifiChannelModel>();
	final SingleSelectionModel<GwtWifiChannelModel> selectionModel = new SingleSelectionModel<GwtWifiChannelModel>();
	@UiField
	Alert noChannels;
	@UiField
	Text noChannelsText;

	@UiField
	FormLabel labelWireless, labelSsid, labelRadio, labelSecurity,
	labelPassword, labelVerify, labelPairwise, labelGroup, labelBgscan,
	labelRssi, labelShortI, labelLongI, labelPing, labelIgnore;
	@UiField
	RadioButton radio1, radio2, radio3, radio4;
	@UiField
	ListBox wireless, radio, security, pairwise, group, bgscan;
	@UiField
	TextBox ssid, shortI, longI;
	@UiField
	Input password, verify;
	@UiField
	TextBox rssi;
	@UiField
	PanelHeader helpTitle;
	@UiField
	PanelBody helpText;
	@UiField
	Button buttonSsid, buttonPassword;
	@UiField
	FormGroup groupVerify, groupRssi, groupPassword, groupWireless, groupShortI, groupLongI;
	@UiField
	HelpBlock helpWireless, helpPassword, helpVerify;
	@UiField
	Modal ssidModal;
	@UiField
	PanelHeader ssidTitle;
	@UiField
	CellTable<GwtWifiHotspotEntry> ssidGrid = new CellTable<GwtWifiHotspotEntry>();
	private ListDataProvider<GwtWifiHotspotEntry> ssidDataProvider = new ListDataProvider<GwtWifiHotspotEntry>();
	final SingleSelectionModel<GwtWifiHotspotEntry> ssidSelectionModel = new SingleSelectionModel<GwtWifiHotspotEntry>();
	@UiField
	Alert searching, noSsid, scanFail;
	@UiField
	Text searchingText;
	@UiField
	Text noSsidText;
	@UiField
	Text scanFailText;

	String passwordRegex, passwordError, tcpStatus;

	public TabWirelessUi(GwtSession currentSession, TabTcpIpUi tcp, NetworkTabsUi tabs) {
		ssidInit = false;
		initWidget(uiBinder.createAndBindUi(this));
		session = currentSession;
		tcpTab = tcp;
		netTabs = tabs;		
		initForm();
		setPasswordValidation();

		tcpTab.status.addChangeHandler(new ChangeHandler(){
			@Override
			public void onChange(ChangeEvent event) {
				if(selectedNetIfConfig!=null){
					//set the default values for wireless mode if tcp/ip status was changed
					String tcpIpStatus=tcpTab.getStatus();
					if(!tcpIpStatus.equals(tcpStatus)){
						if(GwtNetIfStatus.netIPv4StatusEnabledLAN.name().equals(tcpIpStatus)){
							activeConfig= selectedNetIfConfig.getAccessPointWifiConfig();
						}else{
							activeConfig= selectedNetIfConfig.getStationWifiConfig();
						}
						tcpStatus=tcpIpStatus;
						netTabs.adjustInterfaceTabs();
					}
				}
				update();
			}});
	}

	@UiHandler(value = { "wireless", "ssid", "radio", "security", "password",
			"verify", "pairwise", "group", "bgscan", "longI", "shortI",
			"radio1", "radio2", "radio3", "radio4", "rssi"  })
	public void onFormBlur(BlurEvent e) {
		setDirty(true);
	}
	/*
	@UiHandler(value={"rssi"})
	public void onValueChange(ValueChangeEvent<Double> event){
		setDirty(true);
	}*/

	public GwtWifiWirelessMode getWirelessMode() {		
		if (wireless != null) {
			for (GwtWifiWirelessMode mode : GwtWifiWirelessMode.values()) {
				if (wireless.getSelectedItemText().equals(MessageUtils.get(mode.name()))) {
					return mode;
				}
			}
		} else {
			if (activeConfig != null) {
				return GwtWifiWirelessMode.valueOf(activeConfig.getWirelessMode());
			}
		}
		return null;
	}

	@Override
	public void setDirty(boolean flag) {
		dirty = flag;
	}

	@Override
	public boolean isDirty() {
		return dirty;
	}

	public boolean isValid(){
		if(		groupWireless.getValidationState().equals(ValidationState.ERROR) || 
				groupPassword.getValidationState().equals(ValidationState.ERROR) ||  
				groupVerify.getValidationState().equals(ValidationState.ERROR)   ||  
				groupRssi.getValidationState().equals(ValidationState.ERROR)     ||  
				groupShortI.getValidationState().equals(ValidationState.ERROR)   ||  
				groupLongI.getValidationState().equals(ValidationState.ERROR)){
			return false;
		}else{
			return true;
		}
	}

	@Override
	public void setNetInterface(GwtNetInterfaceConfig config) {
		setDirty(true);
		if(tcpStatus==null || selectedNetIfConfig!=config){
			tcpStatus=tcpTab.getStatus();
		}
		if (config instanceof GwtWifiNetInterfaceConfig) {
			selectedNetIfConfig = (GwtWifiNetInterfaceConfig) config;
			activeConfig = selectedNetIfConfig.getActiveWifiConfig();
		}

	}

	@Override
	public void refresh() {
		if (isDirty()) {
			setDirty(false);
			if (selectedNetIfConfig == null) {
				reset();
			} else {
				update();
			}
		}

	}
	
	public void getUpdatedNetInterface(GwtNetInterfaceConfig updatedNetIf) {
		GwtWifiNetInterfaceConfig updatedWifiNetIf = (GwtWifiNetInterfaceConfig) updatedNetIf;

		if(session!=null){
			GwtWifiConfig updatedWifiConfig = getGwtWifiConfig();
			updatedWifiNetIf.setWirelessMode(updatedWifiConfig.getWirelessMode());

			//update the wifi config
			updatedWifiNetIf.setWifiConfig(updatedWifiConfig);
		}else{
			if(selectedNetIfConfig!=null){
				updatedWifiNetIf.setAccessPointWifiConfig(selectedNetIfConfig.getAccessPointWifiConfigProps());
				updatedWifiNetIf.setStationWifiConfig(selectedNetIfConfig.getStationWifiConfigProps());

				//select the correct mode
				for(GwtWifiWirelessMode mode: GwtWifiWirelessMode.values()){
					if(mode.name().equals(selectedNetIfConfig.getWirelessMode())){
						updatedWifiNetIf.setWirelessMode(mode.name());
					}
				}
			}
		}
	}
	

	// -----Private methods-------//
	private void update() {
		setValues(true);
		refreshForm();
	}

	private void setValues(boolean b) {
		if (activeConfig == null) {
			return;
		}

		for (int i = 0; i < wireless.getItemCount(); i++) {
			if (wireless.getItemText(i).equals(MessageUtils.get(activeConfig.getWirelessMode()))) {
				wireless.setSelectedIndex(i);
			}
		}

		ssid.setValue(activeConfig.getWirelessSsid());

		// ------------

		String activeRadioMode= activeConfig.getRadioMode();
		if (activeRadioMode != null) {
			for (int i = 0; i < radio.getItemCount(); i++) {
				if (radio.getItemText(i).equals(MessageUtils.get(activeRadioMode))) {
					radio.setSelectedIndex(i);
					break;
				}
			}
		}

		ArrayList<Integer> alChannels = activeConfig.getChannels();
		int channelListSize= channelDataProvider.getList().size();
		int maxIndex= Math.min(channelListSize, MAX_WIFI_CHANNEL);
		if (alChannels != null && alChannels.size() > 0) {
			// deselect all channels
			for (int channel = 1; channel <= maxIndex; channel++) {
				selectionModel.setSelected(channelDataProvider.getList().get(channel - 1), false);
			}
			// select proper channels
			for (int channel : alChannels) {
				if (channel <= maxIndex) {
					selectionModel.setSelected(channelDataProvider.getList().get(channel - 1), true);
				}
			}
		} else {
			logger.info("No channels specified, selecting all ...");
			for (int channel = 1; channel <= maxIndex; channel++) {
				selectionModel.setSelected(channelDataProvider.getList().get(channel - 1), true);
			}
		}

		String activeSecurity= activeConfig.getSecurity();
		if (activeSecurity != null) {
			for (int i = 0; i < security.getItemCount(); i++) {
				if (security.getItemText(i).equals(MessageUtils.get(activeSecurity))) {
					security.setSelectedIndex(i);
					break;
				}
			}
		}

		String activePairwiseCiphers= activeConfig.getPairwiseCiphers();
		if (activePairwiseCiphers != null) {
			for (int i = 0; i < pairwise.getItemCount(); i++) {
				if (pairwise.getItemText(i).equals(MessageUtils.get(activePairwiseCiphers))) {
					pairwise.setSelectedIndex(i);
					break;
				}
			}
		}

		String activeGroupCiphers= activeConfig.getPairwiseCiphers();
		if (activeGroupCiphers != null) {
			for (int i = 0; i < group.getItemCount(); i++) {
				if (group.getItemText(i).equals(MessageUtils.get(activeGroupCiphers))) { //activeConfig.getGroupCiphers()
					group.setSelectedIndex(i);
					break;
				}
			}
		}

		String activeBgscanModule= activeConfig.getBgscanModule();
		if (activeBgscanModule != null) {
			for (int i = 0; i < bgscan.getItemCount(); i++) {
				if (bgscan.getItemText(i).equals(MessageUtils.get(activeBgscanModule))) {
					bgscan.setSelectedIndex(i);
					break;
				}
			}
		}

		//rssi.setValue((double) activeConfig.getBgscanRssiThreshold());
		rssi.setValue("90");
		shortI.setValue(String.valueOf(activeConfig.getBgscanShortInterval()));
		longI.setValue(String.valueOf(activeConfig.getBgscanLongInterval()));
		password.setValue(activeConfig.getPassword());
		verify.setValue(activeConfig.getPassword());
		radio1.setActive(activeConfig.pingAccessPoint());
		radio2.setActive(!activeConfig.pingAccessPoint());

		radio3.setActive(activeConfig.ignoreSSID());
		radio4.setActive(!activeConfig.ignoreSSID());

	}

	private void refreshForm() {
		logger.info("refreshForm()");
		String tcpipStatus = tcpTab.getStatus();
		
		//resetValidations();

		// Tcp/IP disabled
		if (tcpipStatus.equals(GwtNetIfStatus.netIPv4StatusDisabled)) {
			setForm(false);
		} else {
			setForm(true);
			// Station mode
			if (WIFI_MODE_STATION_MESSAGE.equals(wireless.getSelectedItemText())) {  //TODO: take a look at the logic here and at next if: couldn't it be unified?
				if (tcpipStatus.equals(IPV4_STATUS_WAN_MESSAGE)) {
					wireless.setEnabled(false);
				}
				radio.setEnabled(false);
				groupVerify.setVisible(false);
			} else if (WIFI_MODE_ACCESS_POINT_MESSAGE.equals(wireless.getSelectedItemText())) {
				// access point mode
				// disable access point when TCP/IP is set to WAN
				if (tcpipStatus.equals(IPV4_STATUS_WAN_MESSAGE)) {
					setForm(false);
				}
				radio.setEnabled(true);
				groupVerify.setVisible(true);
			}

			// disable Password if security is none
			if (security.getSelectedItemText().equals(WIFI_SECURITY_NONE_MESSAGE)) {
				password.setEnabled(false);
				verify.setEnabled(false);
				buttonPassword.setEnabled(false);
			}

			if (WIFI_MODE_STATION_MESSAGE.equals(wireless.getSelectedItemText())) {
				ssid.setEnabled(true);
				if (!security.getSelectedItemText().equals(WIFI_SECURITY_NONE_MESSAGE)) {
					if ( password.getValue() != null && 
						 password.getValue().length() > 0 ) {
						password.setEnabled(true);
						buttonPassword.setEnabled(true);
					} else {
						password.setEnabled(true);
						buttonPassword.setEnabled(false);
					}
				}

				bgscan.setEnabled(true);

				if ( bgscan.getSelectedItemText().equals(MessageUtils.get(GwtWifiBgscanModule.netWifiBgscanMode_SIMPLE.name())) || 
					 bgscan.getSelectedItemText().equals(MessageUtils.get(GwtWifiBgscanModule.netWifiBgscanMode_LEARN.name())) ) {
					shortI.setEnabled(true);
					longI.setEnabled(true);
					//rssi.setEnabled(true);
				} else {
					shortI.setEnabled(false);
					longI.setEnabled(false);
					//rssi.setEnabled(false);
				}
			} else {
				ssid.setEnabled(true);
				buttonSsid.setEnabled(false);
				if (!security.getSelectedItemText().equals(WIFI_SECURITY_NONE_MESSAGE)) {
					password.setEnabled(true);
					buttonPassword.setEnabled(false);
				}
				bgscan.setEnabled(false);
				rssi.setEnabled(false);
				shortI.setEnabled(false);
				longI.setEnabled(false);
				radio1.setEnabled(false);
				radio2.setEnabled(false);
			}

			if ( security.getSelectedItemText().equals(WIFI_SECURITY_WPA2_MESSAGE) || 
				 security.getSelectedItemText().equals(WIFI_SECURITY_WPA_MESSAGE)  || 
				 security.getSelectedItemText().equals(MessageUtils.get(GwtWifiSecurity.netWifiSecurityWPA_WPA2.name())) ) {
				if ( WIFI_MODE_STATION_MESSAGE.equals(wireless.getSelectedItemText()) ) {
					pairwise.setEnabled(true);
					group.setEnabled(true);
				} else {
					pairwise.setEnabled(true);
					group.setEnabled(false);
				}
			} else {
				pairwise.setEnabled(false);
				group.setEnabled(false);
			}
		}

		//loadChannelData();
		netTabs.adjustInterfaceTabs();
	}

	private void reset() {

		for (int i = 0; i < wireless.getItemCount(); i++) {
			if (wireless.getSelectedItemText().equals(WIFI_MODE_STATION_MESSAGE)) {
				wireless.setSelectedIndex(i);
			}
		}
		ssid.setText("");
		for (int i = 0; i < radio.getItemCount(); i++) {
			if (radio.getItemText(i).equals(WIFI_RADIO_BGN_MESSAGE)) {
				radio.setSelectedIndex(i);
			}
		}

		for (int i = 0; i < security.getItemCount(); i++) {
			if (security.getItemText(i).equals(WIFI_SECURITY_WPA2_MESSAGE)) {
				security.setSelectedIndex(i);
			}
		}

		password.setText("");
		verify.setText("");

		for (int i = 0; i < pairwise.getItemCount(); i++) {
			if (pairwise.getItemText(i).equals(WIFI_CIPHERS_CCMP_TKIP_MESSAGE)) {
				pairwise.setSelectedIndex(i);
			}
		}

		for (int i = 0; i < group.getItemCount(); i++) {
			if (group.getItemText(i).equals(WIFI_CIPHERS_CCMP_TKIP_MESSAGE)) {
				group.setSelectedIndex(i);
			}
		}

		for (int i = 0; i < bgscan.getItemCount(); i++) {
			if (bgscan.getItemText(i).equals(WIFI_BGSCAN_NONE_MESSAGE)) {
				bgscan.setSelectedIndex(i);
			}
		}

		rssi.setValue("0.0");
		shortI.setValue("");
		longI.setValue("");
		radio2.setActive(true);
		radio4.setActive(true);

		update();
	}

	private void initForm() {

		// Wireless Mode
		labelWireless.setText(MSGS.netWifiWirelessMode());
		wireless.addItem(MessageUtils.get("netWifiWirelessModeStation"));
		wireless.addItem(MessageUtils.get("netWifiWirelessModeAccessPoint"));
		wireless.addMouseOverHandler(new MouseOverHandler() {
			@Override
			public void onMouseOver(MouseOverEvent event) {
				if (wireless.getSelectedItemText().equals(MessageUtils.get("netWifiWirelessModeStation"))) {
					helpText.clear();
					helpText.add(new Span(MSGS.netWifiToolTipWirelessModeStation()));
				} else {
					helpText.clear();
					helpText.add(new Span(MSGS.netWifiToolTipWirelessModeAccessPoint()));
				}
			}
		});
		wireless.addMouseOutHandler(new MouseOutHandler() {
			@Override
			public void onMouseOut(MouseOutEvent event) {
				resetHelp();
			}
		});

		wireless.addChangeHandler(new ChangeHandler() {
			@Override
			public void onChange(ChangeEvent event) {
//				String accessPointName= WIFI_MODE_ACCESS_POINT_MESSAGE;
//				String stationModeName= WIFI_MODE_STATION_MESSAGE;
//				if (tcpTab.getStatus().equals(IPV4_STATUS_WAN_MESSAGE) &&
//					wireless.getSelectedItemText().equals(accessPointName)) {
//					helpWireless.setText(MSGS.netWifiWirelessEnabledForWANError());
//					groupWireless.setValidationState(ValidationState.ERROR);
//				}else{
					helpWireless.setText("");
					groupWireless.setValidationState(ValidationState.NONE);
//				}

				if (wireless.getSelectedItemText().equals(WIFI_MODE_STATION_MESSAGE)) {
					// Use Values from station config
					activeConfig = selectedNetIfConfig.getStationWifiConfig();
				} else {
					// use values from access point config
					activeConfig = selectedNetIfConfig.getAccessPointWifiConfig();
				}
				netTabs.adjustInterfaceTabs();
				setPasswordValidation();
				update();
			}

		});

		// SSID
		labelSsid.setText(MSGS.netWifiNetworkName());
		ssid.setMaxLength(MAX_SSID_LENGTH);
		ssid.addMouseOverHandler(new MouseOverHandler() {
			@Override
			public void onMouseOver(MouseOverEvent event) {
				if (ssid.isEnabled()) {
					helpText.clear();
					helpText.add(new Span(MSGS.netWifiToolTipNetworkName()));
				}
			}
		});
		ssid.addMouseOutHandler(new MouseOutHandler() {
			@Override
			public void onMouseOut(MouseOutEvent event) {
				resetHelp();
			}
		});
		buttonSsid.addClickHandler(new ClickHandler() {
			@Override
			public void onClick(ClickEvent event) {
				if (!ssidInit) {
					initSsid();
					ssidDataProvider.getList().clear();
					searching.setVisible(true);
					noSsid.setVisible(false);
					ssidGrid.setVisible(false);
					scanFail.setVisible(false);
				}
				initModal();
				loadSsidData();
			}
		});

		// Radio Mode
		labelRadio.setText(MSGS.netWifiRadioMode());
		radio.addMouseOverHandler(new MouseOverHandler() {
			@Override
			public void onMouseOver(MouseOverEvent event) {
				if (radio.isEnabled()) {
					helpText.clear();
					helpText.add(new Span(MSGS.netWifiToolTipRadioMode()));
				}
			}
		});
		radio.addMouseOutHandler(new MouseOutHandler() {
			@Override
			public void onMouseOut(MouseOutEvent event) {
				resetHelp();
			}
		});
		for (GwtWifiRadioMode mode : GwtWifiRadioMode.values()) {
			if (mode != GwtWifiRadioMode.netWifiRadioModeA) {
				// We don't support 802.11a yet
				radio.addItem(MessageUtils.get(mode.name()));
			}
		}

		// Wireless Security
		labelSecurity.setText(MSGS.netWifiWirelessSecurity());
		security.addMouseOverHandler(new MouseOverHandler() {
			@Override
			public void onMouseOver(MouseOverEvent event) {
				if (security.isEnabled()) {
					helpText.clear();
					helpText.add(new Span(MSGS.netWifiToolTipSecurity()));
				}
			}
		});
		security.addMouseOutHandler(new MouseOutHandler() {
			@Override
			public void onMouseOut(MouseOutEvent event) {
				resetHelp();
			}
		});
		for (GwtWifiSecurity mode : GwtWifiSecurity.values()) {
			security.addItem(MessageUtils.get(mode.name()));
		}
		security.addChangeHandler(new ChangeHandler() {
			@Override
			public void onChange(ChangeEvent event) {
				setPasswordValidation();
				refreshForm();
				checkPassword();
			}
		});

		// Password
		labelPassword.setText(MSGS.netWifiWirelessPassword());
		password.addMouseOverHandler(new MouseOverHandler() {
			@Override
			public void onMouseOver(MouseOverEvent event) {
				if (password.isEnabled()) {
					helpText.clear();
					helpText.add(new Span(MSGS.netWifiToolTipPassword()));
				}
			}
		});
		password.addMouseOutHandler(new MouseOutHandler() {
			@Override
			public void onMouseOut(MouseOutEvent event) {
				resetHelp();
			}
		});
		buttonPassword.addClickHandler(new ClickHandler() {
			@Override
			public void onClick(ClickEvent event) {
				EntryClassUi.showWaitModal();
				buttonPassword.setEnabled(false);
				final GwtWifiConfig gwtWifiConfig = getGwtWifiConfig();
				gwtXSRFService.generateSecurityToken(new AsyncCallback<GwtXSRFToken> () {

					@Override
					public void onFailure(Throwable ex) {
						FailureHandler.handle(ex);
					}

					@Override
					public void onSuccess(GwtXSRFToken token) {
						gwtNetworkService.verifyWifiCredentials(token, selectedNetIfConfig.getName(), gwtWifiConfig, new AsyncCallback<Boolean>() {
							@Override
							public void onFailure(Throwable caught) {
								FailureHandler.handle(caught);
								EntryClassUi.hideWaitModal();
								buttonPassword.setEnabled(true);
								showPasswordVerificationStatus(MSGS.netWifiPasswordVerificationFailed());
							}

							@Override
							public void onSuccess(Boolean result) {
								if (!result.booleanValue()) {
									showPasswordVerificationStatus(MSGS.netWifiPasswordVerificationFailed());
								} else {
									showPasswordVerificationStatus(MSGS.netWifiPasswordVerificationSuccess());
								}
								EntryClassUi.hideWaitModal();
								buttonPassword.setEnabled(true);
							}
						});
					}

				});
			}
		});
		password.addKeyUpHandler(new KeyUpHandler() {
			@Override
			public void onKeyUp(KeyUpEvent event) {
				if (groupVerify.isVisible() && !verify.getText().equals(password.getText())) {
					groupVerify.setValidationState(ValidationState.ERROR);
				} else {
					groupVerify.setValidationState(ValidationState.NONE);
				}
			}
		});
		password.addChangeHandler(new ChangeHandler() {
			@Override
			public void onChange(ChangeEvent event) {
				refreshForm();
				checkPassword();
			}
		});

		// Verify Password
		labelVerify.setText(MSGS.netWifiWirelessVerifyPassword());
		verify.addMouseOverHandler(new MouseOverHandler() {
			@Override
			public void onMouseOver(MouseOverEvent event) {
				if (verify.isEnabled()) {
					helpText.clear();
					helpText.add(new Span(MSGS.netWifiToolTipPassword()));
				}
			}
		});
		verify.addMouseOutHandler(new MouseOutHandler() {
			@Override
			public void onMouseOut(MouseOutEvent event) {
				resetHelp();
			}
		});
		verify.addChangeHandler(new ChangeHandler() {
			@Override
			public void onChange(ChangeEvent event) {
				if (password != null && 
					!verify.getText().equals(password.getText())) {
					helpVerify.setText(MSGS.netWifiWirelessPasswordDoesNotMatch());
					groupVerify.setValidationState(ValidationState.ERROR);

				} else {
					helpVerify.setText("");
					groupVerify.setValidationState(ValidationState.NONE);
				}
			}
		});

		// Pairwise ciphers
		labelPairwise.setText(MSGS.netWifiWirelessPairwiseCiphers());
		pairwise.addMouseOverHandler(new MouseOverHandler() {
			@Override
			public void onMouseOver(MouseOverEvent event) {
				if (pairwise.isEnabled()) {
					helpText.clear();
					helpText.add(new Span(MSGS.netWifiToolTipPairwiseCiphers()));
				}
			}
		});
		pairwise.addMouseOutHandler(new MouseOutHandler() {
			@Override
			public void onMouseOut(MouseOutEvent event) {
				resetHelp();
			}
		});
		for (GwtWifiCiphers ciphers : GwtWifiCiphers.values()) {
			pairwise.addItem(MessageUtils.get(ciphers.name()));
		}
		pairwise.addChangeHandler(new ChangeHandler() {
			@Override
			public void onChange(ChangeEvent event) {
				refreshForm();
			}
		});

		// Groupwise Ciphers
		labelGroup.setText(MSGS.netWifiWirelessGroupCiphers());
		group.addMouseOverHandler(new MouseOverHandler() {
			@Override
			public void onMouseOver(MouseOverEvent event) {
				if (group.isEnabled()) {
					helpText.clear();
					helpText.add(new Span(MSGS.netWifiWirelessGroupCiphers()));
				}
			}
		});
		group.addMouseOutHandler(new MouseOutHandler() {
			@Override
			public void onMouseOut(MouseOutEvent event) {
				resetHelp();
			}
		});
		for (GwtWifiCiphers ciphers : GwtWifiCiphers.values()) {
			group.addItem(MessageUtils.get(ciphers.name()));
		}
		group.addChangeHandler(new ChangeHandler() {
			@Override
			public void onChange(ChangeEvent event) {
				refreshForm();
			}
		});

		// Bgscan module
		labelBgscan.setText(MSGS.netWifiWirelessBgscanModule());
		bgscan.addMouseOverHandler(new MouseOverHandler() {
			@Override
			public void onMouseOver(MouseOverEvent event) {
				if (bgscan.isEnabled()) {
					helpText.clear();
					helpText.add(new Span(MSGS.netWifiToolTipBgScan()));
				}
			}
		});
		bgscan.addMouseOutHandler(new MouseOutHandler() {
			@Override
			public void onMouseOut(MouseOutEvent event) {
				resetHelp();
			}
		});
		for (GwtWifiBgscanModule module : GwtWifiBgscanModule.values()) {
			bgscan.addItem(MessageUtils.get(module.name()));
		}
		bgscan.addChangeHandler(new ChangeHandler() {
			@Override
			public void onChange(ChangeEvent event) {
				refreshForm();
			}
		});

		// BgScan RSSI threshold
		labelRssi.setText(MSGS.netWifiWirelessBgscanSignalStrengthThreshold());
		//TODO: DW - RSSI slider
		/*rssi.addSlideStartHandler(new SlideStartHandler<Double>() {
			@Override
			public void onSlideStart(SlideStartEvent<Double> event) {
				if (rssi.isEnabled()) {
					helpText.clear();
					helpText.add(new Span(MSGS.netWifiToolTipBgScanStrength()));
				}
			}
		});
		rssi.addSlideStopHandler(new SlideStopHandler<Double>() {
			@Override
			public void onSlideStop(SlideStopEvent<Double> event) {
				resetHelp();
			}
		});*/

		// Bgscan short Interval
		labelShortI.setText(MSGS.netWifiWirelessBgscanShortInterval());
		shortI.addMouseOverHandler(new MouseOverHandler() {
			@Override
			public void onMouseOver(MouseOverEvent event) {
				if (shortI.isEnabled()) {
					helpText.clear();
					helpText.add(new Span(MSGS.netWifiToolTipBgScanShortInterval()));
				}
			}
		});
		shortI.addMouseOutHandler(new MouseOutHandler() {
			@Override
			public void onMouseOut(MouseOutEvent event) {
				resetHelp();
			}
		});
		shortI.addChangeHandler(new ChangeHandler(){
			@Override
			public void onChange(ChangeEvent event){
				if( shortI.getText().trim().contains(".") ||
					shortI.getText().trim().contains("-") || 
				    !shortI.getText().trim().matches("[0-9]+") ){
					groupShortI.setValidationState(ValidationState.ERROR);
				}else{
					groupShortI.setValidationState(ValidationState.NONE);
				}
			}
		});

		// Bgscan long interval
		labelLongI.setText(MSGS.netWifiWirelessBgscanLongInterval());
		longI.addMouseOverHandler(new MouseOverHandler() {
			@Override
			public void onMouseOver(MouseOverEvent event) {
				if (longI.isEnabled()) {
					helpText.clear();
					helpText.add(new Span(MSGS.netWifiToolTipBgScanLongInterval()));
				}
			}
		});
		longI.addMouseOutHandler(new MouseOutHandler() {
			@Override
			public void onMouseOut(MouseOutEvent event) {
				resetHelp();
			}
		});
		longI.addChangeHandler(new ChangeHandler(){
			@Override
			public void onChange(ChangeEvent event){
				if( longI.getText().trim().contains(".") ||
					longI.getText().trim().contains("-") || 
					!longI.getText().trim().matches("[0-9]+") ){
					groupLongI.setValidationState(ValidationState.ERROR);
				}else{
					groupLongI.setValidationState(ValidationState.NONE);
				}
			}
		});


		// Ping Access Point ----
		labelPing.setText(MSGS.netWifiWirelessPingAccessPoint());
		radio1.setText(MSGS.trueLabel());
		radio1.addMouseOverHandler(new MouseOverHandler() {
			@Override
			public void onMouseOver(MouseOverEvent event) {
				if (radio1.isEnabled()) {
					helpText.clear();
					helpText.add(new Span(MSGS.netWifiToolTipPingAccessPoint()));
				}
			}
		});
		radio1.addMouseOutHandler(new MouseOutHandler() {
			@Override
			public void onMouseOut(MouseOutEvent event) {
				resetHelp();
			}
		});
		radio2.setText(MSGS.falseLabel());
		radio2.addMouseOverHandler(new MouseOverHandler() {
			@Override
			public void onMouseOver(MouseOverEvent event) {
				if (radio2.isEnabled()) {
					helpText.clear();
					helpText.add(new Span(MSGS.netWifiToolTipPingAccessPoint()));
				}
			}
		});
		radio2.addMouseOutHandler(new MouseOutHandler() {
			@Override
			public void onMouseOut(MouseOutEvent event) {
				resetHelp();
			}
		});

		// Ignore Broadcast SSID
		labelIgnore.setText(MSGS.netWifiWirelessIgnoreSSID());
		radio3.setText(MSGS.trueLabel());
		radio3.addMouseOverHandler(new MouseOverHandler() {
			@Override
			public void onMouseOver(MouseOverEvent event) {
				if (radio3.isEnabled()) {
					helpText.clear();
					helpText.add(new Span(MSGS.netWifiToolTipIgnoreSSID()));
				}
			}
		});
		radio3.addMouseOutHandler(new MouseOutHandler() {
			@Override
			public void onMouseOut(MouseOutEvent event) {
				resetHelp();
			}
		});
		radio4.setText(MSGS.falseLabel());
		radio4.addMouseOverHandler(new MouseOverHandler() {
			@Override
			public void onMouseOver(MouseOverEvent event) {
				if (radio4.isEnabled()) {
					helpText.clear();
					helpText.add(new Span(MSGS.netWifiToolTipIgnoreSSID()));
				}
			}
		});
		radio4.addMouseOutHandler(new MouseOutHandler() {
			@Override
			public void onMouseOut(MouseOutEvent event) {
				resetHelp();
			}
		});

		// Channel Grid
		initGrid();
		
		helpTitle.setText(MSGS.netHelpTitle());
	}

	private void resetHelp() {
		helpText.clear();
		helpText.add(new Span(MSGS.netHelpDefaultHint()));
	}

	private void initGrid() {
		
		// CHECKBOXES
		Column<GwtWifiChannelModel, Boolean> checkColumn = new Column<GwtWifiChannelModel, Boolean>(new CheckboxCell()) {
			@Override
			public Boolean getValue(GwtWifiChannelModel object) {
				return channelGrid.getSelectionModel().isSelected(object);
			}

		};
		checkColumn.setFieldUpdater(new FieldUpdater<GwtWifiChannelModel, Boolean>() {
			@Override
			public void update(int index, GwtWifiChannelModel object, Boolean value) {
				channelGrid.getSelectionModel().setSelected(object, value);
				channelDataProvider.refresh();
			}
		}); 

		checkColumn.setCellStyleNames("status-table-row");
		channelGrid.addColumn(checkColumn);
		
		// ALL AVAILABLE CHANNELS
		TextColumn<GwtWifiChannelModel> col1 = new TextColumn<GwtWifiChannelModel>() {
			@Override
			public String getValue(GwtWifiChannelModel object) {
				return object.getName();
			}
		};
		col1.setCellStyleNames("status-table-row");
		channelGrid.addColumn(col1, "All Available Channels");

		// FREQUENCY
		TextColumn<GwtWifiChannelModel> col2 = new TextColumn<GwtWifiChannelModel>() {
			@Override
			public String getValue(GwtWifiChannelModel object) {
				return String.valueOf(object.getFrequency());
			}
		};
		col2.setCellStyleNames("status-table-row");
		channelGrid.addColumn(col2, "Frequency (MHz)");

		// SPECTRUM BAND
		TextColumn<GwtWifiChannelModel> col3 = new TextColumn<GwtWifiChannelModel>() {
			@Override
			public String getValue(GwtWifiChannelModel object) {
				return String.valueOf(object.getBand());
			}
		};
		col3.setCellStyleNames("status-table-row");
		channelGrid.addColumn(col3, "Frequency (MHz)");

		channelGrid.setSelectionModel(selectionModel);
		channelDataProvider.addDataDisplay(channelGrid);

		loadChannelData();
	}

	private void loadChannelData() {
		channelDataProvider.getList().clear();
		channelDataProvider.setList(GwtWifiChannelModel.getChannels());

		gwtXSRFService.generateSecurityToken(new AsyncCallback<GwtXSRFToken> () {
			@Override
			public void onFailure(Throwable ex) {
				FailureHandler.handle(ex);
			}

			@Override
			public void onSuccess(GwtXSRFToken token) {
				gwtDeviceService.findDeviceConfiguration(token, new AsyncCallback<ArrayList<GwtGroupedNVPair>>() {
					@Override
					public void onFailure(Throwable caught) {
						channelGrid.setVisible(false);
						FailureHandler.handle(caught);
					}

					@Override
					public void onSuccess(ArrayList<GwtGroupedNVPair> result) {
						if (result != null) {
							channelGrid.setVisible(true);
							for (GwtGroupedNVPair pair : result) {
								String name = pair.getName();
								if (name != null && name.equals("devLastWifiChannel")) {
									int topChannel = Integer.parseInt(pair.getValue());
									// Remove channels 12 and 13
									if (topChannel < MAX_WIFI_CHANNEL) {
										try {
											channelDataProvider.getList().remove(MAX_WIFI_CHANNEL - 1);
											channelDataProvider.getList().remove(MAX_WIFI_CHANNEL - 2);
										} catch (UnsupportedOperationException e) {
											logger.info(e.getLocalizedMessage());
										} catch (IndexOutOfBoundsException e) {
											logger.info(e.getLocalizedMessage());
										}
									}
								}
							}
							channelDataProvider.flush(); 
						}
					}

				});
			}

		});

		noChannelsText.setText(MSGS.netWifiAlertNoChannels());
		if (!channelDataProvider.getList().isEmpty()) {
			noChannels.setVisible(false);
			channelGrid.setVisible(true);
		} else {
			channelGrid.setVisible(false);
			noChannels.setVisible(true);
		}

	}

	private void setPasswordValidation() {

		if (security.getSelectedItemText().equals(WIFI_SECURITY_WPA_MESSAGE)) {
			passwordRegex = REGEX_PASSWORD_WPA;
			passwordError = MSGS.netWifiWirelessInvalidWPAPassword();
		} else if (security.getSelectedItemText().equals(WIFI_SECURITY_WPA2_MESSAGE)) {
			passwordRegex = REGEX_PASSWORD_WPA;
			passwordError = MSGS.netWifiWirelessInvalidWPAPassword();
		} else if (security.getSelectedItemText().equals(WIFI_SECURITY_WEP_MESSAGE)) {
			passwordRegex = REGEX_PASSWORD_WEP;
			passwordError = MSGS.netWifiWirelessInvalidWEPPassword();
		} else {
			passwordRegex = REGEX_PASSWORD_ANY;
		}

		if ( password.getText() != null && 
			 !password.getText().matches(passwordRegex) ) {
			groupPassword.setValidationState(ValidationState.ERROR);
		} else {
			groupPassword.setValidationState(ValidationState.NONE);
		}
		if ( password.getText() != null && 
			 groupVerify.isVisible()    &&
			 verify.getText() != null   && 
			 !password.getText().equals(verify.getText()) ) {
			groupVerify.setValidationState(ValidationState.ERROR);
		} else {
			groupVerify.setValidationState(ValidationState.NONE);
		}
	}

	private void initModal() {
		ssidModal.setTitle("Wireless Networks");
		ssidTitle.setText("Available Networks in the Range");
		ssidModal.show();
		
		searchingText.setText(MSGS.netWifiAlertScanning());
		noSsidText.setText(MSGS.netWifiAlertNoSSID());
		scanFailText.setText(MSGS.netWifiAlertScanFail());
	}

	private void initSsid() {

		ssidInit = true;
		TextColumn<GwtWifiHotspotEntry> col1 = new TextColumn<GwtWifiHotspotEntry>() {
			@Override
			public String getValue(GwtWifiHotspotEntry object) {
				return object.getSSID();
			}
		};
		col1.setCellStyleNames("status-table-row");
		ssidGrid.addColumn(col1, "SSID");
		ssidGrid.setColumnWidth(col1, "240px");

		TextColumn<GwtWifiHotspotEntry> col2 = new TextColumn<GwtWifiHotspotEntry>() {
			@Override
			public String getValue(GwtWifiHotspotEntry object) {
				return object.getMacAddress();
			}
		};
		col2.setCellStyleNames("status-table-row");
		ssidGrid.addColumn(col2, "MAC Address");
		ssidGrid.setColumnWidth(col2, "140px");

		TextColumn<GwtWifiHotspotEntry> col3 = new TextColumn<GwtWifiHotspotEntry>() {
			@Override
			public String getValue(GwtWifiHotspotEntry object) {
				return String.valueOf(object.getSignalStrength());
			}
		};
		col3.setCellStyleNames("status-table-row");
		ssidGrid.addColumn(col3, "Signal Strength (dBm)");
		ssidGrid.setColumnWidth(col3, "70px");

		TextColumn<GwtWifiHotspotEntry> col4 = new TextColumn<GwtWifiHotspotEntry>() {
			@Override
			public String getValue(GwtWifiHotspotEntry object) {
				return String.valueOf(object.getChannel());
			}
		};
		col4.setCellStyleNames("status-table-row");
		ssidGrid.addColumn(col4, "Channel");
		ssidGrid.setColumnWidth(col4, "70px");

		TextColumn<GwtWifiHotspotEntry> col5 = new TextColumn<GwtWifiHotspotEntry>() {
			@Override
			public String getValue(GwtWifiHotspotEntry object) {
				return String.valueOf(object.getFrequency());
			}
		};
		col5.setCellStyleNames("status-table-row");
		ssidGrid.addColumn(col5, "Frequency");
		ssidGrid.setColumnWidth(col5, "70px");

		TextColumn<GwtWifiHotspotEntry> col6 = new TextColumn<GwtWifiHotspotEntry>() {
			@Override
			public String getValue(GwtWifiHotspotEntry object) {
				return object.getSecurity();
			}
		};
		col6.setCellStyleNames("status-table-row");
		ssidGrid.addColumn(col6, "Security");
		ssidGrid.setColumnWidth(col6, "70px");
		ssidDataProvider.addDataDisplay(ssidGrid);

		ssidGrid.setSelectionModel(ssidSelectionModel);

		ssidSelectionModel.addSelectionChangeHandler(new SelectionChangeEvent.Handler() {
			@Override
			public void onSelectionChange(SelectionChangeEvent event) {
				GwtWifiHotspotEntry wifiHotspotEntry = ssidSelectionModel.getSelectedObject();
				if (wifiHotspotEntry != null) {
					ssid.setValue(wifiHotspotEntry.getSSID());
					String sec = wifiHotspotEntry.getSecurity();
					for (int i = 0; i < security.getItemCount(); i++) {
						if (sec.equals(security.getItemText(i))) {
							security.setSelectedIndex(i);
							DomEvent.fireNativeEvent(Document.get().createChangeEvent(), security);
							break;
						}
					}
					
					String pairwiseCiphers = wifiHotspotEntry.getPairwiseCiphersEnum().name();
					for (int i = 0; i < pairwise.getItemCount(); i++) {
						if (MessageUtils.get(pairwiseCiphers).equals(pairwise.getItemText(i))) {
							pairwise.setSelectedIndex(i);
							break;
						}
					}

					String groupCiphers = wifiHotspotEntry.getGroupCiphersEnum().name();
					for (int i = 0; i < group.getItemCount(); i++) {
						if (MessageUtils.get(groupCiphers).equals(group.getItemText(i))) {
							group.setSelectedIndex(i);
							break;
						}
					}


					int channelListSize= channelDataProvider.getList().size();
					int maxIndex= Math.min(channelListSize, MAX_WIFI_CHANNEL);
					// deselect all channels
					for (int channel = 1; channel <= maxIndex; channel++) {
						selectionModel.setSelected(channelDataProvider.getList().get(channel - 1), false);
					}
					
					selectionModel.setSelected(channelDataProvider.getList().get(wifiHotspotEntry.getChannel() - 1), true);
					ssidModal.hide();
				}
			}
		});
		
		
		//refer here: https://groups.google.com/d/msg/gwt-bootstrap/whNFEfWP18E/hi71b3lry1QJ
//		double customWidth = 900; 
//		ssidModal.setWidth(customWidth+"px");
//        // half, minus 30 on left for scroll bar
//        double customMargin = -1*(customWidth/2);
//        ssidModal.getElement().getStyle().setMarginLeft(customMargin, Unit.PX);
//        ssidModal.getElement().getStyle().setMarginRight(customMargin, Unit.PX);
        
		//loadSsidData();
	}

	private void loadSsidData() {
		ssidDataProvider.getList().clear();
		searching.setVisible(true);
		noSsid.setVisible(false);
		ssidGrid.setVisible(false);
		scanFail.setVisible(false);
		//EntryClassUi.showWaitModal();
		if (selectedNetIfConfig != null) {
			gwtXSRFService.generateSecurityToken(new AsyncCallback<GwtXSRFToken> () {

				@Override
				public void onFailure(Throwable ex) {
					FailureHandler.handle(ex);
					//EntryClassUi.hideWaitModal();
				}

				@Override
				public void onSuccess(GwtXSRFToken token) {
					gwtNetworkService.findWifiHotspots(token, selectedNetIfConfig.getName(), new AsyncCallback<List<GwtWifiHotspotEntry>>() {
						@Override
						public void onFailure(Throwable caught) {
							//EntryClassUi.hideWaitModal();
							//FailureHandler.handle(caught);
							searching.setVisible(false);
							noSsid.setVisible(false);
							ssidGrid.setVisible(false);
							scanFail.setVisible(true);
						}

						@Override
						public void onSuccess(List<GwtWifiHotspotEntry> result) {
							for (GwtWifiHotspotEntry pair : result) {
								ssidDataProvider.getList().add(pair);
							}
							ssidDataProvider.flush();
							if (!ssidDataProvider.getList().isEmpty()) {
								searching.setVisible(false);
								noSsid.setVisible(false);
								int size = ssidDataProvider.getList().size();
								ssidGrid.setVisibleRange(0, size);
								ssidGrid.setVisible(true);
								scanFail.setVisible(false);
							} else {
								searching.setVisible(false);
								noSsid.setVisible(true);
								ssidGrid.setVisible(false);
								scanFail.setVisible(false);
							}
							//EntryClassUi.hideWaitModal();
						}
					});
				}

			});
		}
	}

	private GwtWifiConfig getGwtWifiConfig() {
		GwtWifiConfig gwtWifiConfig = new GwtWifiConfig();

		// mode
		GwtWifiWirelessMode wifiMode;
		if (wireless.getSelectedItemText().equals(MessageUtils.get(WIFI_MODE_STATION))) {
			wifiMode = GwtWifiWirelessMode.netWifiWirelessModeStation;
		} else {
			wifiMode = GwtWifiWirelessMode.netWifiWirelessModeAccessPoint;
		}
		gwtWifiConfig.setWirelessMode(wifiMode.name());

		// ssid
		gwtWifiConfig.setWirelessSsid(GwtSafeHtmlUtils.htmlUnescape(ssid.getText().trim()));

		// driver
		String driver = "";
		if (GwtWifiWirelessMode.netWifiWirelessModeAccessPoint.equals(wifiMode)) {
			driver = selectedNetIfConfig.getAccessPointWifiConfig().getDriver();
		} else if (GwtWifiWirelessMode.netWifiWirelessModeAdHoc.equals(wifiMode)) {
			driver = selectedNetIfConfig.getAdhocWifiConfig().getDriver();
		} else if (GwtWifiWirelessMode.netWifiWirelessModeStation.equals(wifiMode)) {
			driver = selectedNetIfConfig.getStationWifiConfig().getDriver();
		}
		gwtWifiConfig.setDriver(driver); // use previous value

		// radio mode
		String radioValue = radio.getSelectedItemText();
		for (GwtWifiRadioMode mode : GwtWifiRadioMode.values()) {
			if (MessageUtils.get(mode.name()).equals(radioValue)) {
				gwtWifiConfig.setRadioMode(mode.name());
			}
		}

		// channels
		Set<GwtWifiChannelModel> lSelectedChannels = selectionModel.getSelectedSet();

		ArrayList<Integer> alChannels = new ArrayList<Integer>();
		for (GwtWifiChannelModel item : lSelectedChannels) {
			alChannels.add(new Integer(item.getChannel()));
		}
		if (alChannels.isEmpty()) {
			alChannels.add(1);
		}
		gwtWifiConfig.setChannels(alChannels);

		// security
		String secValue = security.getSelectedItemText();
		for (GwtWifiSecurity sec : GwtWifiSecurity.values()) {
			if (MessageUtils.get(sec.name()).equals(secValue)) {
				gwtWifiConfig.setSecurity(sec.name());
			}
		}

		// Pairwise Ciphers
		String pairWiseCiphersValue = pairwise.getSelectedItemText();
		for (GwtWifiCiphers ciphers : GwtWifiCiphers.values()) {
			if (MessageUtils.get(ciphers.name()).equals(pairWiseCiphersValue)) {
				gwtWifiConfig.setPairwiseCiphers(ciphers.name());
			}
		}

		// Group Ciphers value
		String groupCiphersValue = group.getSelectedItemText();
		for (GwtWifiCiphers ciphers : GwtWifiCiphers.values()) {
			if (MessageUtils.get(ciphers.name()).equals(groupCiphersValue)) {
				gwtWifiConfig.setGroupCiphers(ciphers.name());
			}
		}

		// bgscan
		String bgscanModuleValue = bgscan.getSelectedItemText();
		for (GwtWifiBgscanModule module : GwtWifiBgscanModule.values()) {
			if (MessageUtils.get(module.name()).equals(bgscanModuleValue)) {
				gwtWifiConfig.setBgscanModule(module.name());
			}
		}

		//gwtWifiConfig.setBgscanRssiThreshold(rssi.getValue().intValue());
		gwtWifiConfig.setBgscanShortInterval(Integer.parseInt(shortI.getText()));
		gwtWifiConfig.setBgscanLongInterval(Integer.parseInt(longI.getText()));

		// password
		if (groupPassword.getValidationState().equals(ValidationState.NONE)) {
			gwtWifiConfig.setPassword(password.getText());
		}

		// ping access point
		gwtWifiConfig.setPingAccessPoint(radio1.getValue());

		// ignore SSID
		gwtWifiConfig.setIgnoreSSID(radio3.getValue());

		return gwtWifiConfig;
	}

	private void setForm(boolean b) {
		channelGrid.setVisible(b);
		wireless.setEnabled(b);
		ssid.setEnabled(b);
		buttonSsid.setEnabled(b);
		radio.setEnabled(b);
		security.setEnabled(b);
		password.setEnabled(b);
		buttonPassword.setEnabled(b);
		verify.setEnabled(b);
		pairwise.setEnabled(b);
		group.setEnabled(b);
		bgscan.setEnabled(b);
		//rssi.setEnabled(b);
		shortI.setEnabled(b);
		longI.setEnabled(b);
		radio1.setEnabled(b);
		radio2.setEnabled(b);
		radio3.setEnabled(b);
		radio4.setEnabled(b);
		groupVerify.setVisible(b);
	}
	
	private void checkPassword() {
		if (!password.getText().matches(passwordRegex)) {
			groupPassword.setValidationState(ValidationState.ERROR);
			helpPassword.setText(passwordError);
		} else {
			groupPassword.setValidationState(ValidationState.NONE);
			helpPassword.setText("");
		}
	}
	
	private void showPasswordVerificationStatus(String statusMessage) {
		final Modal confirm = new Modal();
		ModalBody confirmBody = new ModalBody();
		ModalFooter confirmFooter = new ModalFooter();

		confirm.setTitle(MSGS.netWifiPasswordVerificationStatus());
		confirmBody.add(new Span(statusMessage));
		

		confirmFooter.add(new Button(MSGS.closeButton(),
				new ClickHandler() {
			@Override
			public void onClick(ClickEvent event) {
				confirm.hide();
			}
		}));
		confirm.add(confirmBody);
		confirm.add(confirmFooter);
		confirm.show();
	}
=======
    private static final String WIFI_MODE_STATION = GwtWifiWirelessMode.netWifiWirelessModeStation.name();
    private static final String WIFI_MODE_STATION_MESSAGE = MessageUtils.get(WIFI_MODE_STATION);
    private static final String WIFI_SECURITY_WEP_MESSAGE = MessageUtils.get(GwtWifiSecurity.netWifiSecurityWEP.name());
    private static final String WIFI_SECURITY_WPA_MESSAGE = MessageUtils.get(GwtWifiSecurity.netWifiSecurityWPA.name());
    private static final String WIFI_SECURITY_WPA2_MESSAGE = MessageUtils
            .get(GwtWifiSecurity.netWifiSecurityWPA2.name());
    private static final String WIFI_BGSCAN_NONE_MESSAGE = MessageUtils
            .get(GwtWifiBgscanModule.netWifiBgscanMode_NONE.name());
    private static final String WIFI_CIPHERS_CCMP_TKIP_MESSAGE = MessageUtils
            .get(GwtWifiCiphers.netWifiCiphers_CCMP_TKIP.name());
    private static final String WIFI_RADIO_BGN_MESSAGE = MessageUtils.get(GwtWifiRadioMode.netWifiRadioModeBGN.name());
    private static final String WIFI_SECURITY_NONE_MESSAGE = MessageUtils
            .get(GwtWifiSecurity.netWifiSecurityNONE.name());
    private static final String IPV4_STATUS_WAN_MESSAGE = MessageUtils
            .get(GwtNetIfStatus.netIPv4StatusEnabledWAN.name());
    private static final String WIFI_MODE_ACCESS_POINT_MESSAGE = MessageUtils
            .get(GwtWifiWirelessMode.netWifiWirelessModeAccessPoint.name());

    private static TabWirelessUiUiBinder uiBinder = GWT.create(TabWirelessUiUiBinder.class);
    private static final Logger logger = Logger.getLogger(TabWirelessUi.class.getSimpleName());

    interface TabWirelessUiUiBinder extends UiBinder<Widget, TabWirelessUi> {
    }

    private static final Messages MSGS = GWT.create(Messages.class);

    private final GwtSecurityTokenServiceAsync gwtXSRFService = GWT.create(GwtSecurityTokenService.class);
    private final GwtNetworkServiceAsync gwtNetworkService = GWT.create(GwtNetworkService.class);
    private final GwtDeviceServiceAsync gwtDeviceService = GWT.create(GwtDeviceService.class);

    private static final String REGEX_PASSWORD_ANY = ".*";
    private static final String REGEX_PASSWORD_WPA = "^[ -~]{8,63}$"; // //
    // Match
    // all
    // ASCII
    // printable
    // characters
    private static final String REGEX_PASSWORD_WEP = "^(?:\\w{5}|\\w{13}|[a-fA-F0-9]{10}|[a-fA-F0-9]{26})$";
    private static final int MAX_WIFI_CHANNEL = 13;
    private static final int MAX_SSID_LENGTH = 32;

    private final GwtSession session;
    private final TabTcpIpUi tcpTab;
    private final NetworkTabsUi netTabs;
    private boolean dirty;
    private boolean ssidInit;
    private GwtWifiNetInterfaceConfig selectedNetIfConfig;
    GwtWifiConfig activeConfig;

    @UiField
    CellTable<GwtWifiChannelModel> channelGrid = new CellTable<GwtWifiChannelModel>();
    private final ListDataProvider<GwtWifiChannelModel> channelDataProvider = new ListDataProvider<GwtWifiChannelModel>();
    final SingleSelectionModel<GwtWifiChannelModel> selectionModel = new SingleSelectionModel<GwtWifiChannelModel>();
    @UiField
    Alert noChannels;
    @UiField
    Text noChannelsText;

    @UiField
    FormLabel labelWireless, labelSsid, labelRadio, labelSecurity, labelPassword, labelVerify, labelPairwise,
            labelGroup, labelBgscan, labelRssi, labelShortI, labelLongI, labelPing, labelIgnore;
    @UiField
    RadioButton radio1, radio2, radio3, radio4;
    @UiField
    ListBox wireless, radio, security, pairwise, group, bgscan;
    @UiField
    TextBox ssid, shortI, longI;
    @UiField
    Input password, verify;
    @UiField
    TextBox rssi;
    @UiField
    PanelHeader helpTitle;
    @UiField
    PanelBody helpText;
    @UiField
    Button buttonSsid, buttonPassword;
    @UiField
    FormGroup groupVerify, groupRssi, groupPassword, groupWireless, groupShortI, groupLongI;
    @UiField
    HelpBlock helpWireless, helpPassword, helpVerify;
    @UiField
    Modal ssidModal;
    @UiField
    PanelHeader ssidTitle;
    @UiField
    CellTable<GwtWifiHotspotEntry> ssidGrid = new CellTable<GwtWifiHotspotEntry>();
    private final ListDataProvider<GwtWifiHotspotEntry> ssidDataProvider = new ListDataProvider<GwtWifiHotspotEntry>();
    final SingleSelectionModel<GwtWifiHotspotEntry> ssidSelectionModel = new SingleSelectionModel<GwtWifiHotspotEntry>();
    @UiField
    Alert searching, noSsid, scanFail;
    @UiField
    Text searchingText;
    @UiField
    Text noSsidText;
    @UiField
    Text scanFailText;

    String passwordRegex, passwordError, tcpStatus;

    public TabWirelessUi(GwtSession currentSession, TabTcpIpUi tcp, NetworkTabsUi tabs) {
        this.ssidInit = false;
        initWidget(uiBinder.createAndBindUi(this));
        this.session = currentSession;
        this.tcpTab = tcp;
        this.netTabs = tabs;
        initForm();
        setPasswordValidation();

        this.tcpTab.status.addChangeHandler(new ChangeHandler() {

            @Override
            public void onChange(ChangeEvent event) {
                if (TabWirelessUi.this.selectedNetIfConfig != null) {
                    // set the default values for wireless mode if tcp/ip status was changed
                    String tcpIpStatus = TabWirelessUi.this.tcpTab.getStatus();
                    if (!tcpIpStatus.equals(TabWirelessUi.this.tcpStatus)) {
                        if (GwtNetIfStatus.netIPv4StatusEnabledLAN.name().equals(tcpIpStatus)) {
                            TabWirelessUi.this.activeConfig = TabWirelessUi.this.selectedNetIfConfig
                                    .getAccessPointWifiConfig();
                        } else {
                            TabWirelessUi.this.activeConfig = TabWirelessUi.this.selectedNetIfConfig
                                    .getStationWifiConfig();
                        }
                        TabWirelessUi.this.tcpStatus = tcpIpStatus;
                        TabWirelessUi.this.netTabs.adjustInterfaceTabs();
                    }
                }
                update();
            }
        });
    }

    @UiHandler(value = { "wireless", "ssid", "radio", "security", "password", "verify", "pairwise", "group", "bgscan",
            "longI", "shortI", "radio1", "radio2", "radio3", "radio4", "rssi" })
    public void onFormBlur(BlurEvent e) {
        setDirty(true);
    }
    /*
     * @UiHandler(value={"rssi"})
     * public void onValueChange(ValueChangeEvent<Double> event){
     * setDirty(true);
     * }
     */

    public GwtWifiWirelessMode getWirelessMode() {
        if (this.wireless != null) {
            for (GwtWifiWirelessMode mode : GwtWifiWirelessMode.values()) {
                if (this.wireless.getSelectedItemText().equals(MessageUtils.get(mode.name()))) {
                    return mode;
                }
            }
        } else {
            if (this.activeConfig != null) {
                return GwtWifiWirelessMode.valueOf(this.activeConfig.getWirelessMode());
            }
        }
        return null;
    }

    @Override
    public void setDirty(boolean flag) {
        this.dirty = flag;
    }

    @Override
    public boolean isDirty() {
        return this.dirty;
    }

    @Override
    public boolean isValid() {
        if (this.groupWireless.getValidationState().equals(ValidationState.ERROR)
                || this.groupPassword.getValidationState().equals(ValidationState.ERROR)
                || this.groupVerify.getValidationState().equals(ValidationState.ERROR)
                || this.groupRssi.getValidationState().equals(ValidationState.ERROR)
                || this.groupShortI.getValidationState().equals(ValidationState.ERROR)
                || this.groupLongI.getValidationState().equals(ValidationState.ERROR)) {
            return false;
        } else {
            return true;
        }
    }

    @Override
    public void setNetInterface(GwtNetInterfaceConfig config) {
        setDirty(true);
        if (this.tcpStatus == null || this.selectedNetIfConfig != config) {
            this.tcpStatus = this.tcpTab.getStatus();
        }
        if (config instanceof GwtWifiNetInterfaceConfig) {
            this.selectedNetIfConfig = (GwtWifiNetInterfaceConfig) config;
            this.activeConfig = this.selectedNetIfConfig.getActiveWifiConfig();
        }

    }

    @Override
    public void refresh() {
        if (isDirty()) {
            setDirty(false);
            if (this.selectedNetIfConfig == null) {
                reset();
            } else {
                update();
            }
        }

    }

    @Override
    public void getUpdatedNetInterface(GwtNetInterfaceConfig updatedNetIf) {
        GwtWifiNetInterfaceConfig updatedWifiNetIf = (GwtWifiNetInterfaceConfig) updatedNetIf;

        if (this.session != null) {
            GwtWifiConfig updatedWifiConfig = getGwtWifiConfig();
            updatedWifiNetIf.setWirelessMode(updatedWifiConfig.getWirelessMode());

            // update the wifi config
            updatedWifiNetIf.setWifiConfig(updatedWifiConfig);
        } else {
            if (this.selectedNetIfConfig != null) {
                updatedWifiNetIf.setAccessPointWifiConfig(this.selectedNetIfConfig.getAccessPointWifiConfigProps());
                updatedWifiNetIf.setStationWifiConfig(this.selectedNetIfConfig.getStationWifiConfigProps());

                // select the correct mode
                for (GwtWifiWirelessMode mode : GwtWifiWirelessMode.values()) {
                    if (mode.name().equals(this.selectedNetIfConfig.getWirelessMode())) {
                        updatedWifiNetIf.setWirelessMode(mode.name());
                    }
                }
            }
        }
    }

    // -----Private methods-------//
    private void update() {
        setValues(true);
        refreshForm();
    }

    private void setValues(boolean b) {
        if (this.activeConfig == null) {
            return;
        }

        for (int i = 0; i < this.wireless.getItemCount(); i++) {
            if (this.wireless.getItemText(i).equals(MessageUtils.get(this.activeConfig.getWirelessMode()))) {
                this.wireless.setSelectedIndex(i);
            }
        }

        this.ssid.setValue(this.activeConfig.getWirelessSsid());

        // ------------

        String activeRadioMode = this.activeConfig.getRadioMode();
        if (activeRadioMode != null) {
            for (int i = 0; i < this.radio.getItemCount(); i++) {
                if (this.radio.getItemText(i).equals(MessageUtils.get(activeRadioMode))) {
                    this.radio.setSelectedIndex(i);
                    break;
                }
            }
        }

        ArrayList<Integer> alChannels = this.activeConfig.getChannels();
        int channelListSize = this.channelDataProvider.getList().size();
        int maxIndex = Math.min(channelListSize, MAX_WIFI_CHANNEL);
        if (alChannels != null && alChannels.size() > 0) {
            // deselect all channels
            for (int channel = 1; channel <= maxIndex; channel++) {
                this.selectionModel.setSelected(this.channelDataProvider.getList().get(channel - 1), false);
            }
            // select proper channels
            for (int channel : alChannels) {
                if (channel <= maxIndex) {
                    this.selectionModel.setSelected(this.channelDataProvider.getList().get(channel - 1), true);
                }
            }
        } else {
            logger.info("No channels specified, selecting all ...");
            for (int channel = 1; channel <= maxIndex; channel++) {
                this.selectionModel.setSelected(this.channelDataProvider.getList().get(channel - 1), true);
            }
        }

        String activeSecurity = this.activeConfig.getSecurity();
        if (activeSecurity != null) {
            for (int i = 0; i < this.security.getItemCount(); i++) {
                if (this.security.getItemText(i).equals(MessageUtils.get(activeSecurity))) {
                    this.security.setSelectedIndex(i);
                    break;
                }
            }
        }

        String activePairwiseCiphers = this.activeConfig.getPairwiseCiphers();
        if (activePairwiseCiphers != null) {
            for (int i = 0; i < this.pairwise.getItemCount(); i++) {
                if (this.pairwise.getItemText(i).equals(MessageUtils.get(activePairwiseCiphers))) {
                    this.pairwise.setSelectedIndex(i);
                    break;
                }
            }
        }

        String activeGroupCiphers = this.activeConfig.getPairwiseCiphers();
        if (activeGroupCiphers != null) {
            for (int i = 0; i < this.group.getItemCount(); i++) {
                if (this.group.getItemText(i).equals(MessageUtils.get(activeGroupCiphers))) { // activeConfig.getGroupCiphers()
                    this.group.setSelectedIndex(i);
                    break;
                }
            }
        }

        String activeBgscanModule = this.activeConfig.getBgscanModule();
        if (activeBgscanModule != null) {
            for (int i = 0; i < this.bgscan.getItemCount(); i++) {
                if (this.bgscan.getItemText(i).equals(MessageUtils.get(activeBgscanModule))) {
                    this.bgscan.setSelectedIndex(i);
                    break;
                }
            }
        }

        // rssi.setValue((double) activeConfig.getBgscanRssiThreshold());
        this.rssi.setValue("90");
        this.shortI.setValue(String.valueOf(this.activeConfig.getBgscanShortInterval()));
        this.longI.setValue(String.valueOf(this.activeConfig.getBgscanLongInterval()));
        this.password.setValue(this.activeConfig.getPassword());
        this.verify.setValue(this.activeConfig.getPassword());
        this.radio1.setActive(this.activeConfig.pingAccessPoint());
        this.radio2.setActive(!this.activeConfig.pingAccessPoint());

        this.radio3.setActive(this.activeConfig.ignoreSSID());
        this.radio4.setActive(!this.activeConfig.ignoreSSID());

    }

    private void refreshForm() {
        logger.info("refreshForm()");
        String tcpipStatus = this.tcpTab.getStatus();

        // resetValidations();

        // Tcp/IP disabled
        if (tcpipStatus.equals(GwtNetIfStatus.netIPv4StatusDisabled)) {
            setForm(false);
        } else {
            setForm(true);
            // Station mode
            if (WIFI_MODE_STATION_MESSAGE.equals(this.wireless.getSelectedItemText())) {  // TODO: take a look at the
                                                                                          // logic
                // here and at next if: couldn't it
                // be unified?
                if (tcpipStatus.equals(IPV4_STATUS_WAN_MESSAGE)) {
                    this.wireless.setEnabled(false);
                }
                this.radio.setEnabled(false);
                this.groupVerify.setVisible(false);
            } else if (WIFI_MODE_ACCESS_POINT_MESSAGE.equals(this.wireless.getSelectedItemText())) {
                // access point mode
                // disable access point when TCP/IP is set to WAN
                if (tcpipStatus.equals(IPV4_STATUS_WAN_MESSAGE)) {
                    setForm(false);
                }
                this.radio.setEnabled(true);
                this.groupVerify.setVisible(true);
            }

            // disable Password if security is none
            if (this.security.getSelectedItemText().equals(WIFI_SECURITY_NONE_MESSAGE)) {
                this.password.setEnabled(false);
                this.verify.setEnabled(false);
                this.buttonPassword.setEnabled(false);
            }

            if (WIFI_MODE_STATION_MESSAGE.equals(this.wireless.getSelectedItemText())) {
                this.ssid.setEnabled(true);
                if (!this.security.getSelectedItemText().equals(WIFI_SECURITY_NONE_MESSAGE)) {
                    if (this.password.getValue() != null && this.password.getValue().length() > 0) {
                        this.password.setEnabled(true);
                        this.buttonPassword.setEnabled(true);
                    } else {
                        this.password.setEnabled(true);
                        this.buttonPassword.setEnabled(false);
                    }
                }

                this.bgscan.setEnabled(true);

                if (this.bgscan.getSelectedItemText()
                        .equals(MessageUtils.get(GwtWifiBgscanModule.netWifiBgscanMode_SIMPLE.name()))
                        || this.bgscan.getSelectedItemText()
                                .equals(MessageUtils.get(GwtWifiBgscanModule.netWifiBgscanMode_LEARN.name()))) {
                    this.shortI.setEnabled(true);
                    this.longI.setEnabled(true);
                    // rssi.setEnabled(true);
                } else {
                    this.shortI.setEnabled(false);
                    this.longI.setEnabled(false);
                    // rssi.setEnabled(false);
                }
            } else {
                this.ssid.setEnabled(true);
                this.buttonSsid.setEnabled(false);
                if (!this.security.getSelectedItemText().equals(WIFI_SECURITY_NONE_MESSAGE)) {
                    this.password.setEnabled(true);
                    this.buttonPassword.setEnabled(false);
                }
                this.bgscan.setEnabled(false);
                this.rssi.setEnabled(false);
                this.shortI.setEnabled(false);
                this.longI.setEnabled(false);
                this.radio1.setEnabled(false);
                this.radio2.setEnabled(false);
            }

            if (this.security.getSelectedItemText().equals(WIFI_SECURITY_WPA2_MESSAGE)
                    || this.security.getSelectedItemText().equals(WIFI_SECURITY_WPA_MESSAGE)
                    || this.security.getSelectedItemText()
                            .equals(MessageUtils.get(GwtWifiSecurity.netWifiSecurityWPA_WPA2.name()))) {
                if (WIFI_MODE_STATION_MESSAGE.equals(this.wireless.getSelectedItemText())) {
                    this.pairwise.setEnabled(true);
                    this.group.setEnabled(true);
                } else {
                    this.pairwise.setEnabled(true);
                    this.group.setEnabled(false);
                }
            } else {
                this.pairwise.setEnabled(false);
                this.group.setEnabled(false);
            }
        }

        // loadChannelData();
        this.netTabs.adjustInterfaceTabs();
    }

    private void reset() {

        for (int i = 0; i < this.wireless.getItemCount(); i++) {
            if (this.wireless.getSelectedItemText().equals(WIFI_MODE_STATION_MESSAGE)) {
                this.wireless.setSelectedIndex(i);
            }
        }
        this.ssid.setText("");
        for (int i = 0; i < this.radio.getItemCount(); i++) {
            if (this.radio.getItemText(i).equals(WIFI_RADIO_BGN_MESSAGE)) {
                this.radio.setSelectedIndex(i);
            }
        }

        for (int i = 0; i < this.security.getItemCount(); i++) {
            if (this.security.getItemText(i).equals(WIFI_SECURITY_WPA2_MESSAGE)) {
                this.security.setSelectedIndex(i);
            }
        }

        this.password.setText("");
        this.verify.setText("");

        for (int i = 0; i < this.pairwise.getItemCount(); i++) {
            if (this.pairwise.getItemText(i).equals(WIFI_CIPHERS_CCMP_TKIP_MESSAGE)) {
                this.pairwise.setSelectedIndex(i);
            }
        }

        for (int i = 0; i < this.group.getItemCount(); i++) {
            if (this.group.getItemText(i).equals(WIFI_CIPHERS_CCMP_TKIP_MESSAGE)) {
                this.group.setSelectedIndex(i);
            }
        }

        for (int i = 0; i < this.bgscan.getItemCount(); i++) {
            if (this.bgscan.getItemText(i).equals(WIFI_BGSCAN_NONE_MESSAGE)) {
                this.bgscan.setSelectedIndex(i);
            }
        }

        this.rssi.setValue("0.0");
        this.shortI.setValue("");
        this.longI.setValue("");
        this.radio2.setActive(true);
        this.radio4.setActive(true);

        update();
    }

    private void initForm() {

        // Wireless Mode
        this.labelWireless.setText(MSGS.netWifiWirelessMode());
        this.wireless.addItem(MessageUtils.get("netWifiWirelessModeStation"));
        this.wireless.addItem(MessageUtils.get("netWifiWirelessModeAccessPoint"));
        this.wireless.addMouseOverHandler(new MouseOverHandler() {

            @Override
            public void onMouseOver(MouseOverEvent event) {
                if (TabWirelessUi.this.wireless.getSelectedItemText()
                        .equals(MessageUtils.get("netWifiWirelessModeStation"))) {
                    TabWirelessUi.this.helpText.clear();
                    TabWirelessUi.this.helpText.add(new Span(MSGS.netWifiToolTipWirelessModeStation()));
                } else {
                    TabWirelessUi.this.helpText.clear();
                    TabWirelessUi.this.helpText.add(new Span(MSGS.netWifiToolTipWirelessModeAccessPoint()));
                }
            }
        });
        this.wireless.addMouseOutHandler(new MouseOutHandler() {

            @Override
            public void onMouseOut(MouseOutEvent event) {
                resetHelp();
            }
        });

        this.wireless.addChangeHandler(new ChangeHandler() {

            @Override
            public void onChange(ChangeEvent event) {
                // String accessPointName= WIFI_MODE_ACCESS_POINT_MESSAGE;
                // String stationModeName= WIFI_MODE_STATION_MESSAGE;
                // if (tcpTab.getStatus().equals(IPV4_STATUS_WAN_MESSAGE) &&
                // wireless.getSelectedItemText().equals(accessPointName)) {
                // helpWireless.setText(MSGS.netWifiWirelessEnabledForWANError());
                // groupWireless.setValidationState(ValidationState.ERROR);
                // }else{
                TabWirelessUi.this.helpWireless.setText("");
                TabWirelessUi.this.groupWireless.setValidationState(ValidationState.NONE);
                // }

                if (TabWirelessUi.this.wireless.getSelectedItemText().equals(WIFI_MODE_STATION_MESSAGE)) {
                    // Use Values from station config
                    TabWirelessUi.this.activeConfig = TabWirelessUi.this.selectedNetIfConfig.getStationWifiConfig();
                } else {
                    // use values from access point config
                    TabWirelessUi.this.activeConfig = TabWirelessUi.this.selectedNetIfConfig.getAccessPointWifiConfig();
                }
                TabWirelessUi.this.netTabs.adjustInterfaceTabs();
                setPasswordValidation();
                update();
            }

        });

        // SSID
        this.labelSsid.setText(MSGS.netWifiNetworkName());
        this.ssid.setMaxLength(MAX_SSID_LENGTH);
        this.ssid.addMouseOverHandler(new MouseOverHandler() {

            @Override
            public void onMouseOver(MouseOverEvent event) {
                if (TabWirelessUi.this.ssid.isEnabled()) {
                    TabWirelessUi.this.helpText.clear();
                    TabWirelessUi.this.helpText.add(new Span(MSGS.netWifiToolTipNetworkName()));
                }
            }
        });
        this.ssid.addMouseOutHandler(new MouseOutHandler() {

            @Override
            public void onMouseOut(MouseOutEvent event) {
                resetHelp();
            }
        });
        this.buttonSsid.addClickHandler(new ClickHandler() {

            @Override
            public void onClick(ClickEvent event) {
                if (!TabWirelessUi.this.ssidInit) {
                    initSsid();
                    TabWirelessUi.this.ssidDataProvider.getList().clear();
                    TabWirelessUi.this.searching.setVisible(true);
                    TabWirelessUi.this.noSsid.setVisible(false);
                    TabWirelessUi.this.ssidGrid.setVisible(false);
                    TabWirelessUi.this.scanFail.setVisible(false);
                }
                initModal();
                loadSsidData();
            }
        });

        // Radio Mode
        this.labelRadio.setText(MSGS.netWifiRadioMode());
        this.radio.addMouseOverHandler(new MouseOverHandler() {

            @Override
            public void onMouseOver(MouseOverEvent event) {
                if (TabWirelessUi.this.radio.isEnabled()) {
                    TabWirelessUi.this.helpText.clear();
                    TabWirelessUi.this.helpText.add(new Span(MSGS.netWifiToolTipRadioMode()));
                }
            }
        });
        this.radio.addMouseOutHandler(new MouseOutHandler() {

            @Override
            public void onMouseOut(MouseOutEvent event) {
                resetHelp();
            }
        });
        for (GwtWifiRadioMode mode : GwtWifiRadioMode.values()) {
            if (mode != GwtWifiRadioMode.netWifiRadioModeA) {
                // We don't support 802.11a yet
                this.radio.addItem(MessageUtils.get(mode.name()));
            }
        }

        // Wireless Security
        this.labelSecurity.setText(MSGS.netWifiWirelessSecurity());
        this.security.addMouseOverHandler(new MouseOverHandler() {

            @Override
            public void onMouseOver(MouseOverEvent event) {
                if (TabWirelessUi.this.security.isEnabled()) {
                    TabWirelessUi.this.helpText.clear();
                    TabWirelessUi.this.helpText.add(new Span(MSGS.netWifiToolTipSecurity()));
                }
            }
        });
        this.security.addMouseOutHandler(new MouseOutHandler() {

            @Override
            public void onMouseOut(MouseOutEvent event) {
                resetHelp();
            }
        });
        for (GwtWifiSecurity mode : GwtWifiSecurity.values()) {
            this.security.addItem(MessageUtils.get(mode.name()));
        }
        this.security.addChangeHandler(new ChangeHandler() {

            @Override
            public void onChange(ChangeEvent event) {
                setPasswordValidation();
                refreshForm();
                checkPassword();
            }
        });

        // Password
        this.labelPassword.setText(MSGS.netWifiWirelessPassword());
        this.password.addMouseOverHandler(new MouseOverHandler() {

            @Override
            public void onMouseOver(MouseOverEvent event) {
                if (TabWirelessUi.this.password.isEnabled()) {
                    TabWirelessUi.this.helpText.clear();
                    TabWirelessUi.this.helpText.add(new Span(MSGS.netWifiToolTipPassword()));
                }
            }
        });
        this.password.addMouseOutHandler(new MouseOutHandler() {

            @Override
            public void onMouseOut(MouseOutEvent event) {
                resetHelp();
            }
        });
        this.buttonPassword.addClickHandler(new ClickHandler() {

            @Override
            public void onClick(ClickEvent event) {
                EntryClassUi.showWaitModal();
                TabWirelessUi.this.buttonPassword.setEnabled(false);
                final GwtWifiConfig gwtWifiConfig = getGwtWifiConfig();
                TabWirelessUi.this.gwtXSRFService.generateSecurityToken(new AsyncCallback<GwtXSRFToken>() {

                    @Override
                    public void onFailure(Throwable ex) {
                        FailureHandler.handle(ex);
                    }

                    @Override
                    public void onSuccess(GwtXSRFToken token) {
                        TabWirelessUi.this.gwtNetworkService.verifyWifiCredentials(token,
                                TabWirelessUi.this.selectedNetIfConfig.getName(), gwtWifiConfig,
                                new AsyncCallback<Boolean>() {

                            @Override
                            public void onFailure(Throwable caught) {
                                FailureHandler.handle(caught);
                                EntryClassUi.hideWaitModal();
                                TabWirelessUi.this.buttonPassword.setEnabled(true);
                                showPasswordVerificationStatus(MSGS.netWifiPasswordVerificationFailed());
                            }

                            @Override
                            public void onSuccess(Boolean result) {
                                if (!result.booleanValue()) {
                                    showPasswordVerificationStatus(MSGS.netWifiPasswordVerificationFailed());
                                } else {
                                    showPasswordVerificationStatus(MSGS.netWifiPasswordVerificationSuccess());
                                }
                                EntryClassUi.hideWaitModal();
                                TabWirelessUi.this.buttonPassword.setEnabled(true);
                            }
                        });
                    }

                });
            }
        });
        this.password.addKeyUpHandler(new KeyUpHandler() {

            @Override
            public void onKeyUp(KeyUpEvent event) {
                if (TabWirelessUi.this.groupVerify.isVisible()
                        && !TabWirelessUi.this.verify.getText().equals(TabWirelessUi.this.password.getText())) {
                    TabWirelessUi.this.groupVerify.setValidationState(ValidationState.ERROR);
                } else {
                    TabWirelessUi.this.groupVerify.setValidationState(ValidationState.NONE);
                }
            }
        });
        this.password.addChangeHandler(new ChangeHandler() {

            @Override
            public void onChange(ChangeEvent event) {
                refreshForm();
                checkPassword();
            }
        });

        // Verify Password
        this.labelVerify.setText(MSGS.netWifiWirelessVerifyPassword());
        this.verify.addMouseOverHandler(new MouseOverHandler() {

            @Override
            public void onMouseOver(MouseOverEvent event) {
                if (TabWirelessUi.this.verify.isEnabled()) {
                    TabWirelessUi.this.helpText.clear();
                    TabWirelessUi.this.helpText.add(new Span(MSGS.netWifiToolTipPassword()));
                }
            }
        });
        this.verify.addMouseOutHandler(new MouseOutHandler() {

            @Override
            public void onMouseOut(MouseOutEvent event) {
                resetHelp();
            }
        });
        this.verify.addChangeHandler(new ChangeHandler() {

            @Override
            public void onChange(ChangeEvent event) {
                if (TabWirelessUi.this.password != null
                        && !TabWirelessUi.this.verify.getText().equals(TabWirelessUi.this.password.getText())) {
                    TabWirelessUi.this.helpVerify.setText(MSGS.netWifiWirelessPasswordDoesNotMatch());
                    TabWirelessUi.this.groupVerify.setValidationState(ValidationState.ERROR);

                } else {
                    TabWirelessUi.this.helpVerify.setText("");
                    TabWirelessUi.this.groupVerify.setValidationState(ValidationState.NONE);
                }
            }
        });

        // Pairwise ciphers
        this.labelPairwise.setText(MSGS.netWifiWirelessPairwiseCiphers());
        this.pairwise.addMouseOverHandler(new MouseOverHandler() {

            @Override
            public void onMouseOver(MouseOverEvent event) {
                if (TabWirelessUi.this.pairwise.isEnabled()) {
                    TabWirelessUi.this.helpText.clear();
                    TabWirelessUi.this.helpText.add(new Span(MSGS.netWifiToolTipPairwiseCiphers()));
                }
            }
        });
        this.pairwise.addMouseOutHandler(new MouseOutHandler() {

            @Override
            public void onMouseOut(MouseOutEvent event) {
                resetHelp();
            }
        });
        for (GwtWifiCiphers ciphers : GwtWifiCiphers.values()) {
            this.pairwise.addItem(MessageUtils.get(ciphers.name()));
        }
        this.pairwise.addChangeHandler(new ChangeHandler() {

            @Override
            public void onChange(ChangeEvent event) {
                refreshForm();
            }
        });

        // Groupwise Ciphers
        this.labelGroup.setText(MSGS.netWifiWirelessGroupCiphers());
        this.group.addMouseOverHandler(new MouseOverHandler() {

            @Override
            public void onMouseOver(MouseOverEvent event) {
                if (TabWirelessUi.this.group.isEnabled()) {
                    TabWirelessUi.this.helpText.clear();
                    TabWirelessUi.this.helpText.add(new Span(MSGS.netWifiWirelessGroupCiphers()));
                }
            }
        });
        this.group.addMouseOutHandler(new MouseOutHandler() {

            @Override
            public void onMouseOut(MouseOutEvent event) {
                resetHelp();
            }
        });
        for (GwtWifiCiphers ciphers : GwtWifiCiphers.values()) {
            this.group.addItem(MessageUtils.get(ciphers.name()));
        }
        this.group.addChangeHandler(new ChangeHandler() {

            @Override
            public void onChange(ChangeEvent event) {
                refreshForm();
            }
        });

        // Bgscan module
        this.labelBgscan.setText(MSGS.netWifiWirelessBgscanModule());
        this.bgscan.addMouseOverHandler(new MouseOverHandler() {

            @Override
            public void onMouseOver(MouseOverEvent event) {
                if (TabWirelessUi.this.bgscan.isEnabled()) {
                    TabWirelessUi.this.helpText.clear();
                    TabWirelessUi.this.helpText.add(new Span(MSGS.netWifiToolTipBgScan()));
                }
            }
        });
        this.bgscan.addMouseOutHandler(new MouseOutHandler() {

            @Override
            public void onMouseOut(MouseOutEvent event) {
                resetHelp();
            }
        });
        for (GwtWifiBgscanModule module : GwtWifiBgscanModule.values()) {
            this.bgscan.addItem(MessageUtils.get(module.name()));
        }
        this.bgscan.addChangeHandler(new ChangeHandler() {

            @Override
            public void onChange(ChangeEvent event) {
                refreshForm();
            }
        });

        // BgScan RSSI threshold
        this.labelRssi.setText(MSGS.netWifiWirelessBgscanSignalStrengthThreshold());
        // TODO: DW - RSSI slider
        /*
         * rssi.addSlideStartHandler(new SlideStartHandler<Double>() {
         *
         * @Override
         * public void onSlideStart(SlideStartEvent<Double> event) {
         * if (rssi.isEnabled()) {
         * helpText.clear();
         * helpText.add(new Span(MSGS.netWifiToolTipBgScanStrength()));
         * }
         * }
         * });
         * rssi.addSlideStopHandler(new SlideStopHandler<Double>() {
         *
         * @Override
         * public void onSlideStop(SlideStopEvent<Double> event) {
         * resetHelp();
         * }
         * });
         */

        // Bgscan short Interval
        this.labelShortI.setText(MSGS.netWifiWirelessBgscanShortInterval());
        this.shortI.addMouseOverHandler(new MouseOverHandler() {

            @Override
            public void onMouseOver(MouseOverEvent event) {
                if (TabWirelessUi.this.shortI.isEnabled()) {
                    TabWirelessUi.this.helpText.clear();
                    TabWirelessUi.this.helpText.add(new Span(MSGS.netWifiToolTipBgScanShortInterval()));
                }
            }
        });
        this.shortI.addMouseOutHandler(new MouseOutHandler() {

            @Override
            public void onMouseOut(MouseOutEvent event) {
                resetHelp();
            }
        });
        this.shortI.addChangeHandler(new ChangeHandler() {

            @Override
            public void onChange(ChangeEvent event) {
                if (TabWirelessUi.this.shortI.getText().trim().contains(".")
                        || TabWirelessUi.this.shortI.getText().trim().contains("-")
                        || !TabWirelessUi.this.shortI.getText().trim().matches("[0-9]+")) {
                    TabWirelessUi.this.groupShortI.setValidationState(ValidationState.ERROR);
                } else {
                    TabWirelessUi.this.groupShortI.setValidationState(ValidationState.NONE);
                }
            }
        });

        // Bgscan long interval
        this.labelLongI.setText(MSGS.netWifiWirelessBgscanLongInterval());
        this.longI.addMouseOverHandler(new MouseOverHandler() {

            @Override
            public void onMouseOver(MouseOverEvent event) {
                if (TabWirelessUi.this.longI.isEnabled()) {
                    TabWirelessUi.this.helpText.clear();
                    TabWirelessUi.this.helpText.add(new Span(MSGS.netWifiToolTipBgScanLongInterval()));
                }
            }
        });
        this.longI.addMouseOutHandler(new MouseOutHandler() {

            @Override
            public void onMouseOut(MouseOutEvent event) {
                resetHelp();
            }
        });
        this.longI.addChangeHandler(new ChangeHandler() {

            @Override
            public void onChange(ChangeEvent event) {
                if (TabWirelessUi.this.longI.getText().trim().contains(".")
                        || TabWirelessUi.this.longI.getText().trim().contains("-")
                        || !TabWirelessUi.this.longI.getText().trim().matches("[0-9]+")) {
                    TabWirelessUi.this.groupLongI.setValidationState(ValidationState.ERROR);
                } else {
                    TabWirelessUi.this.groupLongI.setValidationState(ValidationState.NONE);
                }
            }
        });

        // Ping Access Point ----
        this.labelPing.setText(MSGS.netWifiWirelessPingAccessPoint());
        this.radio1.setText(MSGS.trueLabel());
        this.radio1.addMouseOverHandler(new MouseOverHandler() {

            @Override
            public void onMouseOver(MouseOverEvent event) {
                if (TabWirelessUi.this.radio1.isEnabled()) {
                    TabWirelessUi.this.helpText.clear();
                    TabWirelessUi.this.helpText.add(new Span(MSGS.netWifiToolTipPingAccessPoint()));
                }
            }
        });
        this.radio1.addMouseOutHandler(new MouseOutHandler() {

            @Override
            public void onMouseOut(MouseOutEvent event) {
                resetHelp();
            }
        });
        this.radio2.setText(MSGS.falseLabel());
        this.radio2.addMouseOverHandler(new MouseOverHandler() {

            @Override
            public void onMouseOver(MouseOverEvent event) {
                if (TabWirelessUi.this.radio2.isEnabled()) {
                    TabWirelessUi.this.helpText.clear();
                    TabWirelessUi.this.helpText.add(new Span(MSGS.netWifiToolTipPingAccessPoint()));
                }
            }
        });
        this.radio2.addMouseOutHandler(new MouseOutHandler() {

            @Override
            public void onMouseOut(MouseOutEvent event) {
                resetHelp();
            }
        });

        // Ignore Broadcast SSID
        this.labelIgnore.setText(MSGS.netWifiWirelessIgnoreSSID());
        this.radio3.setText(MSGS.trueLabel());
        this.radio3.addMouseOverHandler(new MouseOverHandler() {

            @Override
            public void onMouseOver(MouseOverEvent event) {
                if (TabWirelessUi.this.radio3.isEnabled()) {
                    TabWirelessUi.this.helpText.clear();
                    TabWirelessUi.this.helpText.add(new Span(MSGS.netWifiToolTipIgnoreSSID()));
                }
            }
        });
        this.radio3.addMouseOutHandler(new MouseOutHandler() {

            @Override
            public void onMouseOut(MouseOutEvent event) {
                resetHelp();
            }
        });
        this.radio4.setText(MSGS.falseLabel());
        this.radio4.addMouseOverHandler(new MouseOverHandler() {

            @Override
            public void onMouseOver(MouseOverEvent event) {
                if (TabWirelessUi.this.radio4.isEnabled()) {
                    TabWirelessUi.this.helpText.clear();
                    TabWirelessUi.this.helpText.add(new Span(MSGS.netWifiToolTipIgnoreSSID()));
                }
            }
        });
        this.radio4.addMouseOutHandler(new MouseOutHandler() {

            @Override
            public void onMouseOut(MouseOutEvent event) {
                resetHelp();
            }
        });

        // Channel Grid
        initGrid();

        this.helpTitle.setText(MSGS.netHelpTitle());
    }

    private void resetHelp() {
        this.helpText.clear();
        this.helpText.add(new Span(MSGS.netHelpDefaultHint()));
    }

    private void initGrid() {

        // CHECKBOXES
        Column<GwtWifiChannelModel, Boolean> checkColumn = new Column<GwtWifiChannelModel, Boolean>(
                new CheckboxCell()) {

            @Override
            public Boolean getValue(GwtWifiChannelModel object) {
                return TabWirelessUi.this.channelGrid.getSelectionModel().isSelected(object);
            }

        };
        checkColumn.setFieldUpdater(new FieldUpdater<GwtWifiChannelModel, Boolean>() {

            @Override
            public void update(int index, GwtWifiChannelModel object, Boolean value) {
                TabWirelessUi.this.channelGrid.getSelectionModel().setSelected(object, value);
                TabWirelessUi.this.channelDataProvider.refresh();
            }
        });

        checkColumn.setCellStyleNames("status-table-row");
        this.channelGrid.addColumn(checkColumn);

        // ALL AVAILABLE CHANNELS
        TextColumn<GwtWifiChannelModel> col1 = new TextColumn<GwtWifiChannelModel>() {

            @Override
            public String getValue(GwtWifiChannelModel object) {
                return object.getName();
            }
        };
        col1.setCellStyleNames("status-table-row");
        this.channelGrid.addColumn(col1, "All Available Channels");

        // FREQUENCY
        TextColumn<GwtWifiChannelModel> col2 = new TextColumn<GwtWifiChannelModel>() {

            @Override
            public String getValue(GwtWifiChannelModel object) {
                return String.valueOf(object.getFrequency());
            }
        };
        col2.setCellStyleNames("status-table-row");
        this.channelGrid.addColumn(col2, "Frequency (MHz)");

        // SPECTRUM BAND
        TextColumn<GwtWifiChannelModel> col3 = new TextColumn<GwtWifiChannelModel>() {

            @Override
            public String getValue(GwtWifiChannelModel object) {
                return String.valueOf(object.getBand());
            }
        };
        col3.setCellStyleNames("status-table-row");
        this.channelGrid.addColumn(col3, "Frequency (MHz)");

        this.channelGrid.setSelectionModel(this.selectionModel);
        this.channelDataProvider.addDataDisplay(this.channelGrid);

        loadChannelData();
    }

    private void loadChannelData() {
        this.channelDataProvider.getList().clear();
        this.channelDataProvider.setList(GwtWifiChannelModel.getChannels());

        this.gwtXSRFService.generateSecurityToken(new AsyncCallback<GwtXSRFToken>() {

            @Override
            public void onFailure(Throwable ex) {
                FailureHandler.handle(ex);
            }

            @Override
            public void onSuccess(GwtXSRFToken token) {
                TabWirelessUi.this.gwtDeviceService.findDeviceConfiguration(token,
                        new AsyncCallback<ArrayList<GwtGroupedNVPair>>() {

                    @Override
                    public void onFailure(Throwable caught) {
                        TabWirelessUi.this.channelGrid.setVisible(false);
                        FailureHandler.handle(caught);
                    }

                    @Override
                    public void onSuccess(ArrayList<GwtGroupedNVPair> result) {
                        if (result != null) {
                            TabWirelessUi.this.channelGrid.setVisible(true);
                            for (GwtGroupedNVPair pair : result) {
                                String name = pair.getName();
                                if (name != null && name.equals("devLastWifiChannel")) {
                                    int topChannel = Integer.parseInt(pair.getValue());
                                    // Remove channels 12 and 13
                                    if (topChannel < MAX_WIFI_CHANNEL) {
                                        try {
                                            TabWirelessUi.this.channelDataProvider.getList()
                                                    .remove(MAX_WIFI_CHANNEL - 1);
                                            TabWirelessUi.this.channelDataProvider.getList()
                                                    .remove(MAX_WIFI_CHANNEL - 2);
                                        } catch (UnsupportedOperationException e) {
                                            logger.info(e.getLocalizedMessage());
                                        } catch (IndexOutOfBoundsException e) {
                                            logger.info(e.getLocalizedMessage());
                                        }
                                    }
                                }
                            }
                            TabWirelessUi.this.channelDataProvider.flush();
                        }
                    }

                });
            }

        });

        this.noChannelsText.setText(MSGS.netWifiAlertNoChannels());
        if (!this.channelDataProvider.getList().isEmpty()) {
            this.noChannels.setVisible(false);
            this.channelGrid.setVisible(true);
        } else {
            this.channelGrid.setVisible(false);
            this.noChannels.setVisible(true);
        }

    }

    private void setPasswordValidation() {

        if (this.security.getSelectedItemText().equals(WIFI_SECURITY_WPA_MESSAGE)) {
            this.passwordRegex = REGEX_PASSWORD_WPA;
            this.passwordError = MSGS.netWifiWirelessInvalidWPAPassword();
        } else if (this.security.getSelectedItemText().equals(WIFI_SECURITY_WPA2_MESSAGE)) {
            this.passwordRegex = REGEX_PASSWORD_WPA;
            this.passwordError = MSGS.netWifiWirelessInvalidWPAPassword();
        } else if (this.security.getSelectedItemText().equals(WIFI_SECURITY_WEP_MESSAGE)) {
            this.passwordRegex = REGEX_PASSWORD_WEP;
            this.passwordError = MSGS.netWifiWirelessInvalidWEPPassword();
        } else {
            this.passwordRegex = REGEX_PASSWORD_ANY;
        }

        if (this.password.getText() != null && !this.password.getText().matches(this.passwordRegex)) {
            this.groupPassword.setValidationState(ValidationState.ERROR);
        } else {
            this.groupPassword.setValidationState(ValidationState.NONE);
        }
        if (this.password.getText() != null && this.groupVerify.isVisible() && this.verify.getText() != null
                && !this.password.getText().equals(this.verify.getText())) {
            this.groupVerify.setValidationState(ValidationState.ERROR);
        } else {
            this.groupVerify.setValidationState(ValidationState.NONE);
        }
    }

    private void initModal() {
        this.ssidModal.setTitle("Wireless Networks");
        this.ssidTitle.setText("Available Networks in the Range");
        this.ssidModal.show();

        this.searchingText.setText(MSGS.netWifiAlertScanning());
        this.noSsidText.setText(MSGS.netWifiAlertNoSSID());
        this.scanFailText.setText(MSGS.netWifiAlertScanFail());
    }

    private void initSsid() {

        this.ssidInit = true;
        TextColumn<GwtWifiHotspotEntry> col1 = new TextColumn<GwtWifiHotspotEntry>() {

            @Override
            public String getValue(GwtWifiHotspotEntry object) {
                return object.getSSID();
            }
        };
        col1.setCellStyleNames("status-table-row");
        this.ssidGrid.addColumn(col1, "SSID");
        this.ssidGrid.setColumnWidth(col1, "240px");

        TextColumn<GwtWifiHotspotEntry> col2 = new TextColumn<GwtWifiHotspotEntry>() {

            @Override
            public String getValue(GwtWifiHotspotEntry object) {
                return object.getMacAddress();
            }
        };
        col2.setCellStyleNames("status-table-row");
        this.ssidGrid.addColumn(col2, "MAC Address");
        this.ssidGrid.setColumnWidth(col2, "140px");

        TextColumn<GwtWifiHotspotEntry> col3 = new TextColumn<GwtWifiHotspotEntry>() {

            @Override
            public String getValue(GwtWifiHotspotEntry object) {
                return String.valueOf(object.getSignalStrength());
            }
        };
        col3.setCellStyleNames("status-table-row");
        this.ssidGrid.addColumn(col3, "Signal Strength (dBm)");
        this.ssidGrid.setColumnWidth(col3, "70px");

        TextColumn<GwtWifiHotspotEntry> col4 = new TextColumn<GwtWifiHotspotEntry>() {

            @Override
            public String getValue(GwtWifiHotspotEntry object) {
                return String.valueOf(object.getChannel());
            }
        };
        col4.setCellStyleNames("status-table-row");
        this.ssidGrid.addColumn(col4, "Channel");
        this.ssidGrid.setColumnWidth(col4, "70px");

        TextColumn<GwtWifiHotspotEntry> col5 = new TextColumn<GwtWifiHotspotEntry>() {

            @Override
            public String getValue(GwtWifiHotspotEntry object) {
                return String.valueOf(object.getFrequency());
            }
        };
        col5.setCellStyleNames("status-table-row");
        this.ssidGrid.addColumn(col5, "Frequency");
        this.ssidGrid.setColumnWidth(col5, "70px");

        TextColumn<GwtWifiHotspotEntry> col6 = new TextColumn<GwtWifiHotspotEntry>() {

            @Override
            public String getValue(GwtWifiHotspotEntry object) {
                return object.getSecurity();
            }
        };
        col6.setCellStyleNames("status-table-row");
        this.ssidGrid.addColumn(col6, "Security");
        this.ssidGrid.setColumnWidth(col6, "70px");
        this.ssidDataProvider.addDataDisplay(this.ssidGrid);

        this.ssidGrid.setSelectionModel(this.ssidSelectionModel);

        this.ssidSelectionModel.addSelectionChangeHandler(new SelectionChangeEvent.Handler() {

            @Override
            public void onSelectionChange(SelectionChangeEvent event) {
                GwtWifiHotspotEntry wifiHotspotEntry = TabWirelessUi.this.ssidSelectionModel.getSelectedObject();
                if (wifiHotspotEntry != null) {
                    TabWirelessUi.this.ssid.setValue(wifiHotspotEntry.getSSID());
                    String sec = wifiHotspotEntry.getSecurity();
                    for (int i = 0; i < TabWirelessUi.this.security.getItemCount(); i++) {
                        if (sec.equals(TabWirelessUi.this.security.getItemText(i))) {
                            TabWirelessUi.this.security.setSelectedIndex(i);
                            DomEvent.fireNativeEvent(Document.get().createChangeEvent(), TabWirelessUi.this.security);
                            break;
                        }
                    }

                    String pairwiseCiphers = wifiHotspotEntry.getPairwiseCiphersEnum().name();
                    for (int i = 0; i < TabWirelessUi.this.pairwise.getItemCount(); i++) {
                        if (MessageUtils.get(pairwiseCiphers).equals(TabWirelessUi.this.pairwise.getItemText(i))) {
                            TabWirelessUi.this.pairwise.setSelectedIndex(i);
                            break;
                        }
                    }

                    String groupCiphers = wifiHotspotEntry.getGroupCiphersEnum().name();
                    for (int i = 0; i < TabWirelessUi.this.group.getItemCount(); i++) {
                        if (MessageUtils.get(groupCiphers).equals(TabWirelessUi.this.group.getItemText(i))) {
                            TabWirelessUi.this.group.setSelectedIndex(i);
                            break;
                        }
                    }

                    int channelListSize = TabWirelessUi.this.channelDataProvider.getList().size();
                    int maxIndex = Math.min(channelListSize, MAX_WIFI_CHANNEL);
                    // deselect all channels
                    for (int channel = 1; channel <= maxIndex; channel++) {
                        TabWirelessUi.this.selectionModel
                                .setSelected(TabWirelessUi.this.channelDataProvider.getList().get(channel - 1), false);
                    }

                    TabWirelessUi.this.selectionModel.setSelected(
                            TabWirelessUi.this.channelDataProvider.getList().get(wifiHotspotEntry.getChannel() - 1),
                            true);
                    TabWirelessUi.this.ssidModal.hide();
                }
            }
        });

        // refer here: https://groups.google.com/d/msg/gwt-bootstrap/whNFEfWP18E/hi71b3lry1QJ
        // double customWidth = 900;
        // ssidModal.setWidth(customWidth+"px");
        // // half, minus 30 on left for scroll bar
        // double customMargin = -1*(customWidth/2);
        // ssidModal.getElement().getStyle().setMarginLeft(customMargin, Unit.PX);
        // ssidModal.getElement().getStyle().setMarginRight(customMargin, Unit.PX);

        // loadSsidData();
    }

    private void loadSsidData() {
        this.ssidDataProvider.getList().clear();
        this.searching.setVisible(true);
        this.noSsid.setVisible(false);
        this.ssidGrid.setVisible(false);
        this.scanFail.setVisible(false);
        // EntryClassUi.showWaitModal();
        if (this.selectedNetIfConfig != null) {
            this.gwtXSRFService.generateSecurityToken(new AsyncCallback<GwtXSRFToken>() {

                @Override
                public void onFailure(Throwable ex) {
                    FailureHandler.handle(ex);
                    // EntryClassUi.hideWaitModal();
                }

                @Override
                public void onSuccess(GwtXSRFToken token) {
                    TabWirelessUi.this.gwtNetworkService.findWifiHotspots(token,
                            TabWirelessUi.this.selectedNetIfConfig.getName(),
                            new AsyncCallback<List<GwtWifiHotspotEntry>>() {

                        @Override
                        public void onFailure(Throwable caught) {
                            // EntryClassUi.hideWaitModal();
                            // FailureHandler.handle(caught);
                            TabWirelessUi.this.searching.setVisible(false);
                            TabWirelessUi.this.noSsid.setVisible(false);
                            TabWirelessUi.this.ssidGrid.setVisible(false);
                            TabWirelessUi.this.scanFail.setVisible(true);
                        }

                        @Override
                        public void onSuccess(List<GwtWifiHotspotEntry> result) {
                            for (GwtWifiHotspotEntry pair : result) {
                                TabWirelessUi.this.ssidDataProvider.getList().add(pair);
                            }
                            TabWirelessUi.this.ssidDataProvider.flush();
                            if (!TabWirelessUi.this.ssidDataProvider.getList().isEmpty()) {
                                TabWirelessUi.this.searching.setVisible(false);
                                TabWirelessUi.this.noSsid.setVisible(false);
                                int size = TabWirelessUi.this.ssidDataProvider.getList().size();
                                TabWirelessUi.this.ssidGrid.setVisibleRange(0, size);
                                TabWirelessUi.this.ssidGrid.setVisible(true);
                                TabWirelessUi.this.scanFail.setVisible(false);
                            } else {
                                TabWirelessUi.this.searching.setVisible(false);
                                TabWirelessUi.this.noSsid.setVisible(true);
                                TabWirelessUi.this.ssidGrid.setVisible(false);
                                TabWirelessUi.this.scanFail.setVisible(false);
                            }
                            // EntryClassUi.hideWaitModal();
                        }
                    });
                }

            });
        }
    }

    private GwtWifiConfig getGwtWifiConfig() {
        GwtWifiConfig gwtWifiConfig = new GwtWifiConfig();

        // mode
        GwtWifiWirelessMode wifiMode;
        if (this.wireless.getSelectedItemText().equals(MessageUtils.get(WIFI_MODE_STATION))) {
            wifiMode = GwtWifiWirelessMode.netWifiWirelessModeStation;
        } else {
            wifiMode = GwtWifiWirelessMode.netWifiWirelessModeAccessPoint;
        }
        gwtWifiConfig.setWirelessMode(wifiMode.name());

        // ssid
        gwtWifiConfig.setWirelessSsid(GwtSafeHtmlUtils.htmlUnescape(this.ssid.getText().trim()));

        // driver
        String driver = "";
        if (GwtWifiWirelessMode.netWifiWirelessModeAccessPoint.equals(wifiMode)) {
            driver = this.selectedNetIfConfig.getAccessPointWifiConfig().getDriver();
        } else if (GwtWifiWirelessMode.netWifiWirelessModeAdHoc.equals(wifiMode)) {
            driver = this.selectedNetIfConfig.getAdhocWifiConfig().getDriver();
        } else if (GwtWifiWirelessMode.netWifiWirelessModeStation.equals(wifiMode)) {
            driver = this.selectedNetIfConfig.getStationWifiConfig().getDriver();
        }
        gwtWifiConfig.setDriver(driver); // use previous value

        // radio mode
        String radioValue = this.radio.getSelectedItemText();
        for (GwtWifiRadioMode mode : GwtWifiRadioMode.values()) {
            if (MessageUtils.get(mode.name()).equals(radioValue)) {
                gwtWifiConfig.setRadioMode(mode.name());
            }
        }

        // channels
        Set<GwtWifiChannelModel> lSelectedChannels = this.selectionModel.getSelectedSet();

        ArrayList<Integer> alChannels = new ArrayList<Integer>();
        for (GwtWifiChannelModel item : lSelectedChannels) {
            alChannels.add(new Integer(item.getChannel()));
        }
        if (alChannels.isEmpty()) {
            alChannels.add(1);
        }
        gwtWifiConfig.setChannels(alChannels);

        // security
        String secValue = this.security.getSelectedItemText();
        for (GwtWifiSecurity sec : GwtWifiSecurity.values()) {
            if (MessageUtils.get(sec.name()).equals(secValue)) {
                gwtWifiConfig.setSecurity(sec.name());
            }
        }

        // Pairwise Ciphers
        String pairWiseCiphersValue = this.pairwise.getSelectedItemText();
        for (GwtWifiCiphers ciphers : GwtWifiCiphers.values()) {
            if (MessageUtils.get(ciphers.name()).equals(pairWiseCiphersValue)) {
                gwtWifiConfig.setPairwiseCiphers(ciphers.name());
            }
        }

        // Group Ciphers value
        String groupCiphersValue = this.group.getSelectedItemText();
        for (GwtWifiCiphers ciphers : GwtWifiCiphers.values()) {
            if (MessageUtils.get(ciphers.name()).equals(groupCiphersValue)) {
                gwtWifiConfig.setGroupCiphers(ciphers.name());
            }
        }

        // bgscan
        String bgscanModuleValue = this.bgscan.getSelectedItemText();
        for (GwtWifiBgscanModule module : GwtWifiBgscanModule.values()) {
            if (MessageUtils.get(module.name()).equals(bgscanModuleValue)) {
                gwtWifiConfig.setBgscanModule(module.name());
            }
        }

        // gwtWifiConfig.setBgscanRssiThreshold(rssi.getValue().intValue());
        gwtWifiConfig.setBgscanShortInterval(Integer.parseInt(this.shortI.getText()));
        gwtWifiConfig.setBgscanLongInterval(Integer.parseInt(this.longI.getText()));

        // password
        if (this.groupPassword.getValidationState().equals(ValidationState.NONE)) {
            gwtWifiConfig.setPassword(this.password.getText());
        }

        // ping access point
        gwtWifiConfig.setPingAccessPoint(this.radio1.getValue());

        // ignore SSID
        gwtWifiConfig.setIgnoreSSID(this.radio3.getValue());

        return gwtWifiConfig;
    }

    private void setForm(boolean b) {
        this.channelGrid.setVisible(b);
        this.wireless.setEnabled(b);
        this.ssid.setEnabled(b);
        this.buttonSsid.setEnabled(b);
        this.radio.setEnabled(b);
        this.security.setEnabled(b);
        this.password.setEnabled(b);
        this.buttonPassword.setEnabled(b);
        this.verify.setEnabled(b);
        this.pairwise.setEnabled(b);
        this.group.setEnabled(b);
        this.bgscan.setEnabled(b);
        // rssi.setEnabled(b);
        this.shortI.setEnabled(b);
        this.longI.setEnabled(b);
        this.radio1.setEnabled(b);
        this.radio2.setEnabled(b);
        this.radio3.setEnabled(b);
        this.radio4.setEnabled(b);
        this.groupVerify.setVisible(b);
    }

    private void checkPassword() {
        if (!this.password.getText().matches(this.passwordRegex)) {
            this.groupPassword.setValidationState(ValidationState.ERROR);
            this.helpPassword.setText(this.passwordError);
        } else {
            this.groupPassword.setValidationState(ValidationState.NONE);
            this.helpPassword.setText("");
        }
    }

    private void showPasswordVerificationStatus(String statusMessage) {
        final Modal confirm = new Modal();
        ModalBody confirmBody = new ModalBody();
        ModalFooter confirmFooter = new ModalFooter();

        confirm.setTitle(MSGS.netWifiPasswordVerificationStatus());
        confirmBody.add(new Span(statusMessage));

        confirmFooter.add(new Button(MSGS.closeButton(), new ClickHandler() {

            @Override
            public void onClick(ClickEvent event) {
                confirm.hide();
            }
        }));
        confirm.add(confirmBody);
        confirm.add(confirmFooter);
        confirm.show();
    }
>>>>>>> e3f74823
}<|MERGE_RESOLUTION|>--- conflicted
+++ resolved
@@ -90,1460 +90,6 @@
 
 public class TabWirelessUi extends Composite implements NetworkTab {
 
-<<<<<<< HEAD
-	private static final String WIFI_MODE_STATION = GwtWifiWirelessMode.netWifiWirelessModeStation.name();
-	private static final String WIFI_MODE_STATION_MESSAGE = MessageUtils.get(WIFI_MODE_STATION);
-	private static final String WIFI_SECURITY_WEP_MESSAGE = MessageUtils.get(GwtWifiSecurity.netWifiSecurityWEP.name());
-	private static final String WIFI_SECURITY_WPA_MESSAGE = MessageUtils.get(GwtWifiSecurity.netWifiSecurityWPA.name());
-	private static final String WIFI_SECURITY_WPA2_MESSAGE = MessageUtils.get(GwtWifiSecurity.netWifiSecurityWPA2.name());
-	private static final String WIFI_BGSCAN_NONE_MESSAGE = MessageUtils.get(GwtWifiBgscanModule.netWifiBgscanMode_NONE.name());
-	private static final String WIFI_CIPHERS_CCMP_TKIP_MESSAGE = MessageUtils.get(GwtWifiCiphers.netWifiCiphers_CCMP_TKIP.name());
-	private static final String WIFI_RADIO_BGN_MESSAGE = MessageUtils.get(GwtWifiRadioMode.netWifiRadioModeBGN.name());
-	private static final String WIFI_SECURITY_NONE_MESSAGE = MessageUtils.get(GwtWifiSecurity.netWifiSecurityNONE.name());
-	private static final String IPV4_STATUS_WAN_MESSAGE = MessageUtils.get(GwtNetIfStatus.netIPv4StatusEnabledWAN.name());
-	private static final String WIFI_MODE_ACCESS_POINT_MESSAGE = MessageUtils.get(GwtWifiWirelessMode.netWifiWirelessModeAccessPoint.name());
-	
-	private static TabWirelessUiUiBinder uiBinder = GWT.create(TabWirelessUiUiBinder.class);
-	private static final Logger logger = Logger.getLogger(TabWirelessUi.class.getSimpleName());
-
-	interface TabWirelessUiUiBinder extends UiBinder<Widget, TabWirelessUi> {
-	}
-
-	private static final Messages MSGS = GWT.create(Messages.class);
-
-	private final GwtSecurityTokenServiceAsync gwtXSRFService = GWT.create(GwtSecurityTokenService.class);
-	private final GwtNetworkServiceAsync gwtNetworkService = GWT.create(GwtNetworkService.class);
-	private final GwtDeviceServiceAsync gwtDeviceService = GWT.create(GwtDeviceService.class);
-
-	private static final String REGEX_PASSWORD_ANY = ".*";
-	private static final String REGEX_PASSWORD_WPA = "^[ -~]{8,63}$"; // //
-	// Match
-	// all
-	// ASCII
-	// printable
-	// characters
-	private static final String REGEX_PASSWORD_WEP = "^(?:\\w{5}|\\w{13}|[a-fA-F0-9]{10}|[a-fA-F0-9]{26})$";
-	private static final int    MAX_WIFI_CHANNEL   = 13;
-	private static final int	MAX_SSID_LENGTH	   = 32;
-
-	private GwtSession session;
-	private TabTcpIpUi tcpTab;
-	private NetworkTabsUi netTabs;
-	private boolean dirty;
-	private boolean ssidInit;
-	private GwtWifiNetInterfaceConfig selectedNetIfConfig;
-	GwtWifiConfig activeConfig;
-
-	@UiField
-	CellTable<GwtWifiChannelModel> channelGrid = new CellTable<GwtWifiChannelModel>();
-	private ListDataProvider<GwtWifiChannelModel> channelDataProvider = new ListDataProvider<GwtWifiChannelModel>();
-	final SingleSelectionModel<GwtWifiChannelModel> selectionModel = new SingleSelectionModel<GwtWifiChannelModel>();
-	@UiField
-	Alert noChannels;
-	@UiField
-	Text noChannelsText;
-
-	@UiField
-	FormLabel labelWireless, labelSsid, labelRadio, labelSecurity,
-	labelPassword, labelVerify, labelPairwise, labelGroup, labelBgscan,
-	labelRssi, labelShortI, labelLongI, labelPing, labelIgnore;
-	@UiField
-	RadioButton radio1, radio2, radio3, radio4;
-	@UiField
-	ListBox wireless, radio, security, pairwise, group, bgscan;
-	@UiField
-	TextBox ssid, shortI, longI;
-	@UiField
-	Input password, verify;
-	@UiField
-	TextBox rssi;
-	@UiField
-	PanelHeader helpTitle;
-	@UiField
-	PanelBody helpText;
-	@UiField
-	Button buttonSsid, buttonPassword;
-	@UiField
-	FormGroup groupVerify, groupRssi, groupPassword, groupWireless, groupShortI, groupLongI;
-	@UiField
-	HelpBlock helpWireless, helpPassword, helpVerify;
-	@UiField
-	Modal ssidModal;
-	@UiField
-	PanelHeader ssidTitle;
-	@UiField
-	CellTable<GwtWifiHotspotEntry> ssidGrid = new CellTable<GwtWifiHotspotEntry>();
-	private ListDataProvider<GwtWifiHotspotEntry> ssidDataProvider = new ListDataProvider<GwtWifiHotspotEntry>();
-	final SingleSelectionModel<GwtWifiHotspotEntry> ssidSelectionModel = new SingleSelectionModel<GwtWifiHotspotEntry>();
-	@UiField
-	Alert searching, noSsid, scanFail;
-	@UiField
-	Text searchingText;
-	@UiField
-	Text noSsidText;
-	@UiField
-	Text scanFailText;
-
-	String passwordRegex, passwordError, tcpStatus;
-
-	public TabWirelessUi(GwtSession currentSession, TabTcpIpUi tcp, NetworkTabsUi tabs) {
-		ssidInit = false;
-		initWidget(uiBinder.createAndBindUi(this));
-		session = currentSession;
-		tcpTab = tcp;
-		netTabs = tabs;		
-		initForm();
-		setPasswordValidation();
-
-		tcpTab.status.addChangeHandler(new ChangeHandler(){
-			@Override
-			public void onChange(ChangeEvent event) {
-				if(selectedNetIfConfig!=null){
-					//set the default values for wireless mode if tcp/ip status was changed
-					String tcpIpStatus=tcpTab.getStatus();
-					if(!tcpIpStatus.equals(tcpStatus)){
-						if(GwtNetIfStatus.netIPv4StatusEnabledLAN.name().equals(tcpIpStatus)){
-							activeConfig= selectedNetIfConfig.getAccessPointWifiConfig();
-						}else{
-							activeConfig= selectedNetIfConfig.getStationWifiConfig();
-						}
-						tcpStatus=tcpIpStatus;
-						netTabs.adjustInterfaceTabs();
-					}
-				}
-				update();
-			}});
-	}
-
-	@UiHandler(value = { "wireless", "ssid", "radio", "security", "password",
-			"verify", "pairwise", "group", "bgscan", "longI", "shortI",
-			"radio1", "radio2", "radio3", "radio4", "rssi"  })
-	public void onFormBlur(BlurEvent e) {
-		setDirty(true);
-	}
-	/*
-	@UiHandler(value={"rssi"})
-	public void onValueChange(ValueChangeEvent<Double> event){
-		setDirty(true);
-	}*/
-
-	public GwtWifiWirelessMode getWirelessMode() {		
-		if (wireless != null) {
-			for (GwtWifiWirelessMode mode : GwtWifiWirelessMode.values()) {
-				if (wireless.getSelectedItemText().equals(MessageUtils.get(mode.name()))) {
-					return mode;
-				}
-			}
-		} else {
-			if (activeConfig != null) {
-				return GwtWifiWirelessMode.valueOf(activeConfig.getWirelessMode());
-			}
-		}
-		return null;
-	}
-
-	@Override
-	public void setDirty(boolean flag) {
-		dirty = flag;
-	}
-
-	@Override
-	public boolean isDirty() {
-		return dirty;
-	}
-
-	public boolean isValid(){
-		if(		groupWireless.getValidationState().equals(ValidationState.ERROR) || 
-				groupPassword.getValidationState().equals(ValidationState.ERROR) ||  
-				groupVerify.getValidationState().equals(ValidationState.ERROR)   ||  
-				groupRssi.getValidationState().equals(ValidationState.ERROR)     ||  
-				groupShortI.getValidationState().equals(ValidationState.ERROR)   ||  
-				groupLongI.getValidationState().equals(ValidationState.ERROR)){
-			return false;
-		}else{
-			return true;
-		}
-	}
-
-	@Override
-	public void setNetInterface(GwtNetInterfaceConfig config) {
-		setDirty(true);
-		if(tcpStatus==null || selectedNetIfConfig!=config){
-			tcpStatus=tcpTab.getStatus();
-		}
-		if (config instanceof GwtWifiNetInterfaceConfig) {
-			selectedNetIfConfig = (GwtWifiNetInterfaceConfig) config;
-			activeConfig = selectedNetIfConfig.getActiveWifiConfig();
-		}
-
-	}
-
-	@Override
-	public void refresh() {
-		if (isDirty()) {
-			setDirty(false);
-			if (selectedNetIfConfig == null) {
-				reset();
-			} else {
-				update();
-			}
-		}
-
-	}
-	
-	public void getUpdatedNetInterface(GwtNetInterfaceConfig updatedNetIf) {
-		GwtWifiNetInterfaceConfig updatedWifiNetIf = (GwtWifiNetInterfaceConfig) updatedNetIf;
-
-		if(session!=null){
-			GwtWifiConfig updatedWifiConfig = getGwtWifiConfig();
-			updatedWifiNetIf.setWirelessMode(updatedWifiConfig.getWirelessMode());
-
-			//update the wifi config
-			updatedWifiNetIf.setWifiConfig(updatedWifiConfig);
-		}else{
-			if(selectedNetIfConfig!=null){
-				updatedWifiNetIf.setAccessPointWifiConfig(selectedNetIfConfig.getAccessPointWifiConfigProps());
-				updatedWifiNetIf.setStationWifiConfig(selectedNetIfConfig.getStationWifiConfigProps());
-
-				//select the correct mode
-				for(GwtWifiWirelessMode mode: GwtWifiWirelessMode.values()){
-					if(mode.name().equals(selectedNetIfConfig.getWirelessMode())){
-						updatedWifiNetIf.setWirelessMode(mode.name());
-					}
-				}
-			}
-		}
-	}
-	
-
-	// -----Private methods-------//
-	private void update() {
-		setValues(true);
-		refreshForm();
-	}
-
-	private void setValues(boolean b) {
-		if (activeConfig == null) {
-			return;
-		}
-
-		for (int i = 0; i < wireless.getItemCount(); i++) {
-			if (wireless.getItemText(i).equals(MessageUtils.get(activeConfig.getWirelessMode()))) {
-				wireless.setSelectedIndex(i);
-			}
-		}
-
-		ssid.setValue(activeConfig.getWirelessSsid());
-
-		// ------------
-
-		String activeRadioMode= activeConfig.getRadioMode();
-		if (activeRadioMode != null) {
-			for (int i = 0; i < radio.getItemCount(); i++) {
-				if (radio.getItemText(i).equals(MessageUtils.get(activeRadioMode))) {
-					radio.setSelectedIndex(i);
-					break;
-				}
-			}
-		}
-
-		ArrayList<Integer> alChannels = activeConfig.getChannels();
-		int channelListSize= channelDataProvider.getList().size();
-		int maxIndex= Math.min(channelListSize, MAX_WIFI_CHANNEL);
-		if (alChannels != null && alChannels.size() > 0) {
-			// deselect all channels
-			for (int channel = 1; channel <= maxIndex; channel++) {
-				selectionModel.setSelected(channelDataProvider.getList().get(channel - 1), false);
-			}
-			// select proper channels
-			for (int channel : alChannels) {
-				if (channel <= maxIndex) {
-					selectionModel.setSelected(channelDataProvider.getList().get(channel - 1), true);
-				}
-			}
-		} else {
-			logger.info("No channels specified, selecting all ...");
-			for (int channel = 1; channel <= maxIndex; channel++) {
-				selectionModel.setSelected(channelDataProvider.getList().get(channel - 1), true);
-			}
-		}
-
-		String activeSecurity= activeConfig.getSecurity();
-		if (activeSecurity != null) {
-			for (int i = 0; i < security.getItemCount(); i++) {
-				if (security.getItemText(i).equals(MessageUtils.get(activeSecurity))) {
-					security.setSelectedIndex(i);
-					break;
-				}
-			}
-		}
-
-		String activePairwiseCiphers= activeConfig.getPairwiseCiphers();
-		if (activePairwiseCiphers != null) {
-			for (int i = 0; i < pairwise.getItemCount(); i++) {
-				if (pairwise.getItemText(i).equals(MessageUtils.get(activePairwiseCiphers))) {
-					pairwise.setSelectedIndex(i);
-					break;
-				}
-			}
-		}
-
-		String activeGroupCiphers= activeConfig.getPairwiseCiphers();
-		if (activeGroupCiphers != null) {
-			for (int i = 0; i < group.getItemCount(); i++) {
-				if (group.getItemText(i).equals(MessageUtils.get(activeGroupCiphers))) { //activeConfig.getGroupCiphers()
-					group.setSelectedIndex(i);
-					break;
-				}
-			}
-		}
-
-		String activeBgscanModule= activeConfig.getBgscanModule();
-		if (activeBgscanModule != null) {
-			for (int i = 0; i < bgscan.getItemCount(); i++) {
-				if (bgscan.getItemText(i).equals(MessageUtils.get(activeBgscanModule))) {
-					bgscan.setSelectedIndex(i);
-					break;
-				}
-			}
-		}
-
-		//rssi.setValue((double) activeConfig.getBgscanRssiThreshold());
-		rssi.setValue("90");
-		shortI.setValue(String.valueOf(activeConfig.getBgscanShortInterval()));
-		longI.setValue(String.valueOf(activeConfig.getBgscanLongInterval()));
-		password.setValue(activeConfig.getPassword());
-		verify.setValue(activeConfig.getPassword());
-		radio1.setActive(activeConfig.pingAccessPoint());
-		radio2.setActive(!activeConfig.pingAccessPoint());
-
-		radio3.setActive(activeConfig.ignoreSSID());
-		radio4.setActive(!activeConfig.ignoreSSID());
-
-	}
-
-	private void refreshForm() {
-		logger.info("refreshForm()");
-		String tcpipStatus = tcpTab.getStatus();
-		
-		//resetValidations();
-
-		// Tcp/IP disabled
-		if (tcpipStatus.equals(GwtNetIfStatus.netIPv4StatusDisabled)) {
-			setForm(false);
-		} else {
-			setForm(true);
-			// Station mode
-			if (WIFI_MODE_STATION_MESSAGE.equals(wireless.getSelectedItemText())) {  //TODO: take a look at the logic here and at next if: couldn't it be unified?
-				if (tcpipStatus.equals(IPV4_STATUS_WAN_MESSAGE)) {
-					wireless.setEnabled(false);
-				}
-				radio.setEnabled(false);
-				groupVerify.setVisible(false);
-			} else if (WIFI_MODE_ACCESS_POINT_MESSAGE.equals(wireless.getSelectedItemText())) {
-				// access point mode
-				// disable access point when TCP/IP is set to WAN
-				if (tcpipStatus.equals(IPV4_STATUS_WAN_MESSAGE)) {
-					setForm(false);
-				}
-				radio.setEnabled(true);
-				groupVerify.setVisible(true);
-			}
-
-			// disable Password if security is none
-			if (security.getSelectedItemText().equals(WIFI_SECURITY_NONE_MESSAGE)) {
-				password.setEnabled(false);
-				verify.setEnabled(false);
-				buttonPassword.setEnabled(false);
-			}
-
-			if (WIFI_MODE_STATION_MESSAGE.equals(wireless.getSelectedItemText())) {
-				ssid.setEnabled(true);
-				if (!security.getSelectedItemText().equals(WIFI_SECURITY_NONE_MESSAGE)) {
-					if ( password.getValue() != null && 
-						 password.getValue().length() > 0 ) {
-						password.setEnabled(true);
-						buttonPassword.setEnabled(true);
-					} else {
-						password.setEnabled(true);
-						buttonPassword.setEnabled(false);
-					}
-				}
-
-				bgscan.setEnabled(true);
-
-				if ( bgscan.getSelectedItemText().equals(MessageUtils.get(GwtWifiBgscanModule.netWifiBgscanMode_SIMPLE.name())) || 
-					 bgscan.getSelectedItemText().equals(MessageUtils.get(GwtWifiBgscanModule.netWifiBgscanMode_LEARN.name())) ) {
-					shortI.setEnabled(true);
-					longI.setEnabled(true);
-					//rssi.setEnabled(true);
-				} else {
-					shortI.setEnabled(false);
-					longI.setEnabled(false);
-					//rssi.setEnabled(false);
-				}
-			} else {
-				ssid.setEnabled(true);
-				buttonSsid.setEnabled(false);
-				if (!security.getSelectedItemText().equals(WIFI_SECURITY_NONE_MESSAGE)) {
-					password.setEnabled(true);
-					buttonPassword.setEnabled(false);
-				}
-				bgscan.setEnabled(false);
-				rssi.setEnabled(false);
-				shortI.setEnabled(false);
-				longI.setEnabled(false);
-				radio1.setEnabled(false);
-				radio2.setEnabled(false);
-			}
-
-			if ( security.getSelectedItemText().equals(WIFI_SECURITY_WPA2_MESSAGE) || 
-				 security.getSelectedItemText().equals(WIFI_SECURITY_WPA_MESSAGE)  || 
-				 security.getSelectedItemText().equals(MessageUtils.get(GwtWifiSecurity.netWifiSecurityWPA_WPA2.name())) ) {
-				if ( WIFI_MODE_STATION_MESSAGE.equals(wireless.getSelectedItemText()) ) {
-					pairwise.setEnabled(true);
-					group.setEnabled(true);
-				} else {
-					pairwise.setEnabled(true);
-					group.setEnabled(false);
-				}
-			} else {
-				pairwise.setEnabled(false);
-				group.setEnabled(false);
-			}
-		}
-
-		//loadChannelData();
-		netTabs.adjustInterfaceTabs();
-	}
-
-	private void reset() {
-
-		for (int i = 0; i < wireless.getItemCount(); i++) {
-			if (wireless.getSelectedItemText().equals(WIFI_MODE_STATION_MESSAGE)) {
-				wireless.setSelectedIndex(i);
-			}
-		}
-		ssid.setText("");
-		for (int i = 0; i < radio.getItemCount(); i++) {
-			if (radio.getItemText(i).equals(WIFI_RADIO_BGN_MESSAGE)) {
-				radio.setSelectedIndex(i);
-			}
-		}
-
-		for (int i = 0; i < security.getItemCount(); i++) {
-			if (security.getItemText(i).equals(WIFI_SECURITY_WPA2_MESSAGE)) {
-				security.setSelectedIndex(i);
-			}
-		}
-
-		password.setText("");
-		verify.setText("");
-
-		for (int i = 0; i < pairwise.getItemCount(); i++) {
-			if (pairwise.getItemText(i).equals(WIFI_CIPHERS_CCMP_TKIP_MESSAGE)) {
-				pairwise.setSelectedIndex(i);
-			}
-		}
-
-		for (int i = 0; i < group.getItemCount(); i++) {
-			if (group.getItemText(i).equals(WIFI_CIPHERS_CCMP_TKIP_MESSAGE)) {
-				group.setSelectedIndex(i);
-			}
-		}
-
-		for (int i = 0; i < bgscan.getItemCount(); i++) {
-			if (bgscan.getItemText(i).equals(WIFI_BGSCAN_NONE_MESSAGE)) {
-				bgscan.setSelectedIndex(i);
-			}
-		}
-
-		rssi.setValue("0.0");
-		shortI.setValue("");
-		longI.setValue("");
-		radio2.setActive(true);
-		radio4.setActive(true);
-
-		update();
-	}
-
-	private void initForm() {
-
-		// Wireless Mode
-		labelWireless.setText(MSGS.netWifiWirelessMode());
-		wireless.addItem(MessageUtils.get("netWifiWirelessModeStation"));
-		wireless.addItem(MessageUtils.get("netWifiWirelessModeAccessPoint"));
-		wireless.addMouseOverHandler(new MouseOverHandler() {
-			@Override
-			public void onMouseOver(MouseOverEvent event) {
-				if (wireless.getSelectedItemText().equals(MessageUtils.get("netWifiWirelessModeStation"))) {
-					helpText.clear();
-					helpText.add(new Span(MSGS.netWifiToolTipWirelessModeStation()));
-				} else {
-					helpText.clear();
-					helpText.add(new Span(MSGS.netWifiToolTipWirelessModeAccessPoint()));
-				}
-			}
-		});
-		wireless.addMouseOutHandler(new MouseOutHandler() {
-			@Override
-			public void onMouseOut(MouseOutEvent event) {
-				resetHelp();
-			}
-		});
-
-		wireless.addChangeHandler(new ChangeHandler() {
-			@Override
-			public void onChange(ChangeEvent event) {
-//				String accessPointName= WIFI_MODE_ACCESS_POINT_MESSAGE;
-//				String stationModeName= WIFI_MODE_STATION_MESSAGE;
-//				if (tcpTab.getStatus().equals(IPV4_STATUS_WAN_MESSAGE) &&
-//					wireless.getSelectedItemText().equals(accessPointName)) {
-//					helpWireless.setText(MSGS.netWifiWirelessEnabledForWANError());
-//					groupWireless.setValidationState(ValidationState.ERROR);
-//				}else{
-					helpWireless.setText("");
-					groupWireless.setValidationState(ValidationState.NONE);
-//				}
-
-				if (wireless.getSelectedItemText().equals(WIFI_MODE_STATION_MESSAGE)) {
-					// Use Values from station config
-					activeConfig = selectedNetIfConfig.getStationWifiConfig();
-				} else {
-					// use values from access point config
-					activeConfig = selectedNetIfConfig.getAccessPointWifiConfig();
-				}
-				netTabs.adjustInterfaceTabs();
-				setPasswordValidation();
-				update();
-			}
-
-		});
-
-		// SSID
-		labelSsid.setText(MSGS.netWifiNetworkName());
-		ssid.setMaxLength(MAX_SSID_LENGTH);
-		ssid.addMouseOverHandler(new MouseOverHandler() {
-			@Override
-			public void onMouseOver(MouseOverEvent event) {
-				if (ssid.isEnabled()) {
-					helpText.clear();
-					helpText.add(new Span(MSGS.netWifiToolTipNetworkName()));
-				}
-			}
-		});
-		ssid.addMouseOutHandler(new MouseOutHandler() {
-			@Override
-			public void onMouseOut(MouseOutEvent event) {
-				resetHelp();
-			}
-		});
-		buttonSsid.addClickHandler(new ClickHandler() {
-			@Override
-			public void onClick(ClickEvent event) {
-				if (!ssidInit) {
-					initSsid();
-					ssidDataProvider.getList().clear();
-					searching.setVisible(true);
-					noSsid.setVisible(false);
-					ssidGrid.setVisible(false);
-					scanFail.setVisible(false);
-				}
-				initModal();
-				loadSsidData();
-			}
-		});
-
-		// Radio Mode
-		labelRadio.setText(MSGS.netWifiRadioMode());
-		radio.addMouseOverHandler(new MouseOverHandler() {
-			@Override
-			public void onMouseOver(MouseOverEvent event) {
-				if (radio.isEnabled()) {
-					helpText.clear();
-					helpText.add(new Span(MSGS.netWifiToolTipRadioMode()));
-				}
-			}
-		});
-		radio.addMouseOutHandler(new MouseOutHandler() {
-			@Override
-			public void onMouseOut(MouseOutEvent event) {
-				resetHelp();
-			}
-		});
-		for (GwtWifiRadioMode mode : GwtWifiRadioMode.values()) {
-			if (mode != GwtWifiRadioMode.netWifiRadioModeA) {
-				// We don't support 802.11a yet
-				radio.addItem(MessageUtils.get(mode.name()));
-			}
-		}
-
-		// Wireless Security
-		labelSecurity.setText(MSGS.netWifiWirelessSecurity());
-		security.addMouseOverHandler(new MouseOverHandler() {
-			@Override
-			public void onMouseOver(MouseOverEvent event) {
-				if (security.isEnabled()) {
-					helpText.clear();
-					helpText.add(new Span(MSGS.netWifiToolTipSecurity()));
-				}
-			}
-		});
-		security.addMouseOutHandler(new MouseOutHandler() {
-			@Override
-			public void onMouseOut(MouseOutEvent event) {
-				resetHelp();
-			}
-		});
-		for (GwtWifiSecurity mode : GwtWifiSecurity.values()) {
-			security.addItem(MessageUtils.get(mode.name()));
-		}
-		security.addChangeHandler(new ChangeHandler() {
-			@Override
-			public void onChange(ChangeEvent event) {
-				setPasswordValidation();
-				refreshForm();
-				checkPassword();
-			}
-		});
-
-		// Password
-		labelPassword.setText(MSGS.netWifiWirelessPassword());
-		password.addMouseOverHandler(new MouseOverHandler() {
-			@Override
-			public void onMouseOver(MouseOverEvent event) {
-				if (password.isEnabled()) {
-					helpText.clear();
-					helpText.add(new Span(MSGS.netWifiToolTipPassword()));
-				}
-			}
-		});
-		password.addMouseOutHandler(new MouseOutHandler() {
-			@Override
-			public void onMouseOut(MouseOutEvent event) {
-				resetHelp();
-			}
-		});
-		buttonPassword.addClickHandler(new ClickHandler() {
-			@Override
-			public void onClick(ClickEvent event) {
-				EntryClassUi.showWaitModal();
-				buttonPassword.setEnabled(false);
-				final GwtWifiConfig gwtWifiConfig = getGwtWifiConfig();
-				gwtXSRFService.generateSecurityToken(new AsyncCallback<GwtXSRFToken> () {
-
-					@Override
-					public void onFailure(Throwable ex) {
-						FailureHandler.handle(ex);
-					}
-
-					@Override
-					public void onSuccess(GwtXSRFToken token) {
-						gwtNetworkService.verifyWifiCredentials(token, selectedNetIfConfig.getName(), gwtWifiConfig, new AsyncCallback<Boolean>() {
-							@Override
-							public void onFailure(Throwable caught) {
-								FailureHandler.handle(caught);
-								EntryClassUi.hideWaitModal();
-								buttonPassword.setEnabled(true);
-								showPasswordVerificationStatus(MSGS.netWifiPasswordVerificationFailed());
-							}
-
-							@Override
-							public void onSuccess(Boolean result) {
-								if (!result.booleanValue()) {
-									showPasswordVerificationStatus(MSGS.netWifiPasswordVerificationFailed());
-								} else {
-									showPasswordVerificationStatus(MSGS.netWifiPasswordVerificationSuccess());
-								}
-								EntryClassUi.hideWaitModal();
-								buttonPassword.setEnabled(true);
-							}
-						});
-					}
-
-				});
-			}
-		});
-		password.addKeyUpHandler(new KeyUpHandler() {
-			@Override
-			public void onKeyUp(KeyUpEvent event) {
-				if (groupVerify.isVisible() && !verify.getText().equals(password.getText())) {
-					groupVerify.setValidationState(ValidationState.ERROR);
-				} else {
-					groupVerify.setValidationState(ValidationState.NONE);
-				}
-			}
-		});
-		password.addChangeHandler(new ChangeHandler() {
-			@Override
-			public void onChange(ChangeEvent event) {
-				refreshForm();
-				checkPassword();
-			}
-		});
-
-		// Verify Password
-		labelVerify.setText(MSGS.netWifiWirelessVerifyPassword());
-		verify.addMouseOverHandler(new MouseOverHandler() {
-			@Override
-			public void onMouseOver(MouseOverEvent event) {
-				if (verify.isEnabled()) {
-					helpText.clear();
-					helpText.add(new Span(MSGS.netWifiToolTipPassword()));
-				}
-			}
-		});
-		verify.addMouseOutHandler(new MouseOutHandler() {
-			@Override
-			public void onMouseOut(MouseOutEvent event) {
-				resetHelp();
-			}
-		});
-		verify.addChangeHandler(new ChangeHandler() {
-			@Override
-			public void onChange(ChangeEvent event) {
-				if (password != null && 
-					!verify.getText().equals(password.getText())) {
-					helpVerify.setText(MSGS.netWifiWirelessPasswordDoesNotMatch());
-					groupVerify.setValidationState(ValidationState.ERROR);
-
-				} else {
-					helpVerify.setText("");
-					groupVerify.setValidationState(ValidationState.NONE);
-				}
-			}
-		});
-
-		// Pairwise ciphers
-		labelPairwise.setText(MSGS.netWifiWirelessPairwiseCiphers());
-		pairwise.addMouseOverHandler(new MouseOverHandler() {
-			@Override
-			public void onMouseOver(MouseOverEvent event) {
-				if (pairwise.isEnabled()) {
-					helpText.clear();
-					helpText.add(new Span(MSGS.netWifiToolTipPairwiseCiphers()));
-				}
-			}
-		});
-		pairwise.addMouseOutHandler(new MouseOutHandler() {
-			@Override
-			public void onMouseOut(MouseOutEvent event) {
-				resetHelp();
-			}
-		});
-		for (GwtWifiCiphers ciphers : GwtWifiCiphers.values()) {
-			pairwise.addItem(MessageUtils.get(ciphers.name()));
-		}
-		pairwise.addChangeHandler(new ChangeHandler() {
-			@Override
-			public void onChange(ChangeEvent event) {
-				refreshForm();
-			}
-		});
-
-		// Groupwise Ciphers
-		labelGroup.setText(MSGS.netWifiWirelessGroupCiphers());
-		group.addMouseOverHandler(new MouseOverHandler() {
-			@Override
-			public void onMouseOver(MouseOverEvent event) {
-				if (group.isEnabled()) {
-					helpText.clear();
-					helpText.add(new Span(MSGS.netWifiWirelessGroupCiphers()));
-				}
-			}
-		});
-		group.addMouseOutHandler(new MouseOutHandler() {
-			@Override
-			public void onMouseOut(MouseOutEvent event) {
-				resetHelp();
-			}
-		});
-		for (GwtWifiCiphers ciphers : GwtWifiCiphers.values()) {
-			group.addItem(MessageUtils.get(ciphers.name()));
-		}
-		group.addChangeHandler(new ChangeHandler() {
-			@Override
-			public void onChange(ChangeEvent event) {
-				refreshForm();
-			}
-		});
-
-		// Bgscan module
-		labelBgscan.setText(MSGS.netWifiWirelessBgscanModule());
-		bgscan.addMouseOverHandler(new MouseOverHandler() {
-			@Override
-			public void onMouseOver(MouseOverEvent event) {
-				if (bgscan.isEnabled()) {
-					helpText.clear();
-					helpText.add(new Span(MSGS.netWifiToolTipBgScan()));
-				}
-			}
-		});
-		bgscan.addMouseOutHandler(new MouseOutHandler() {
-			@Override
-			public void onMouseOut(MouseOutEvent event) {
-				resetHelp();
-			}
-		});
-		for (GwtWifiBgscanModule module : GwtWifiBgscanModule.values()) {
-			bgscan.addItem(MessageUtils.get(module.name()));
-		}
-		bgscan.addChangeHandler(new ChangeHandler() {
-			@Override
-			public void onChange(ChangeEvent event) {
-				refreshForm();
-			}
-		});
-
-		// BgScan RSSI threshold
-		labelRssi.setText(MSGS.netWifiWirelessBgscanSignalStrengthThreshold());
-		//TODO: DW - RSSI slider
-		/*rssi.addSlideStartHandler(new SlideStartHandler<Double>() {
-			@Override
-			public void onSlideStart(SlideStartEvent<Double> event) {
-				if (rssi.isEnabled()) {
-					helpText.clear();
-					helpText.add(new Span(MSGS.netWifiToolTipBgScanStrength()));
-				}
-			}
-		});
-		rssi.addSlideStopHandler(new SlideStopHandler<Double>() {
-			@Override
-			public void onSlideStop(SlideStopEvent<Double> event) {
-				resetHelp();
-			}
-		});*/
-
-		// Bgscan short Interval
-		labelShortI.setText(MSGS.netWifiWirelessBgscanShortInterval());
-		shortI.addMouseOverHandler(new MouseOverHandler() {
-			@Override
-			public void onMouseOver(MouseOverEvent event) {
-				if (shortI.isEnabled()) {
-					helpText.clear();
-					helpText.add(new Span(MSGS.netWifiToolTipBgScanShortInterval()));
-				}
-			}
-		});
-		shortI.addMouseOutHandler(new MouseOutHandler() {
-			@Override
-			public void onMouseOut(MouseOutEvent event) {
-				resetHelp();
-			}
-		});
-		shortI.addChangeHandler(new ChangeHandler(){
-			@Override
-			public void onChange(ChangeEvent event){
-				if( shortI.getText().trim().contains(".") ||
-					shortI.getText().trim().contains("-") || 
-				    !shortI.getText().trim().matches("[0-9]+") ){
-					groupShortI.setValidationState(ValidationState.ERROR);
-				}else{
-					groupShortI.setValidationState(ValidationState.NONE);
-				}
-			}
-		});
-
-		// Bgscan long interval
-		labelLongI.setText(MSGS.netWifiWirelessBgscanLongInterval());
-		longI.addMouseOverHandler(new MouseOverHandler() {
-			@Override
-			public void onMouseOver(MouseOverEvent event) {
-				if (longI.isEnabled()) {
-					helpText.clear();
-					helpText.add(new Span(MSGS.netWifiToolTipBgScanLongInterval()));
-				}
-			}
-		});
-		longI.addMouseOutHandler(new MouseOutHandler() {
-			@Override
-			public void onMouseOut(MouseOutEvent event) {
-				resetHelp();
-			}
-		});
-		longI.addChangeHandler(new ChangeHandler(){
-			@Override
-			public void onChange(ChangeEvent event){
-				if( longI.getText().trim().contains(".") ||
-					longI.getText().trim().contains("-") || 
-					!longI.getText().trim().matches("[0-9]+") ){
-					groupLongI.setValidationState(ValidationState.ERROR);
-				}else{
-					groupLongI.setValidationState(ValidationState.NONE);
-				}
-			}
-		});
-
-
-		// Ping Access Point ----
-		labelPing.setText(MSGS.netWifiWirelessPingAccessPoint());
-		radio1.setText(MSGS.trueLabel());
-		radio1.addMouseOverHandler(new MouseOverHandler() {
-			@Override
-			public void onMouseOver(MouseOverEvent event) {
-				if (radio1.isEnabled()) {
-					helpText.clear();
-					helpText.add(new Span(MSGS.netWifiToolTipPingAccessPoint()));
-				}
-			}
-		});
-		radio1.addMouseOutHandler(new MouseOutHandler() {
-			@Override
-			public void onMouseOut(MouseOutEvent event) {
-				resetHelp();
-			}
-		});
-		radio2.setText(MSGS.falseLabel());
-		radio2.addMouseOverHandler(new MouseOverHandler() {
-			@Override
-			public void onMouseOver(MouseOverEvent event) {
-				if (radio2.isEnabled()) {
-					helpText.clear();
-					helpText.add(new Span(MSGS.netWifiToolTipPingAccessPoint()));
-				}
-			}
-		});
-		radio2.addMouseOutHandler(new MouseOutHandler() {
-			@Override
-			public void onMouseOut(MouseOutEvent event) {
-				resetHelp();
-			}
-		});
-
-		// Ignore Broadcast SSID
-		labelIgnore.setText(MSGS.netWifiWirelessIgnoreSSID());
-		radio3.setText(MSGS.trueLabel());
-		radio3.addMouseOverHandler(new MouseOverHandler() {
-			@Override
-			public void onMouseOver(MouseOverEvent event) {
-				if (radio3.isEnabled()) {
-					helpText.clear();
-					helpText.add(new Span(MSGS.netWifiToolTipIgnoreSSID()));
-				}
-			}
-		});
-		radio3.addMouseOutHandler(new MouseOutHandler() {
-			@Override
-			public void onMouseOut(MouseOutEvent event) {
-				resetHelp();
-			}
-		});
-		radio4.setText(MSGS.falseLabel());
-		radio4.addMouseOverHandler(new MouseOverHandler() {
-			@Override
-			public void onMouseOver(MouseOverEvent event) {
-				if (radio4.isEnabled()) {
-					helpText.clear();
-					helpText.add(new Span(MSGS.netWifiToolTipIgnoreSSID()));
-				}
-			}
-		});
-		radio4.addMouseOutHandler(new MouseOutHandler() {
-			@Override
-			public void onMouseOut(MouseOutEvent event) {
-				resetHelp();
-			}
-		});
-
-		// Channel Grid
-		initGrid();
-		
-		helpTitle.setText(MSGS.netHelpTitle());
-	}
-
-	private void resetHelp() {
-		helpText.clear();
-		helpText.add(new Span(MSGS.netHelpDefaultHint()));
-	}
-
-	private void initGrid() {
-		
-		// CHECKBOXES
-		Column<GwtWifiChannelModel, Boolean> checkColumn = new Column<GwtWifiChannelModel, Boolean>(new CheckboxCell()) {
-			@Override
-			public Boolean getValue(GwtWifiChannelModel object) {
-				return channelGrid.getSelectionModel().isSelected(object);
-			}
-
-		};
-		checkColumn.setFieldUpdater(new FieldUpdater<GwtWifiChannelModel, Boolean>() {
-			@Override
-			public void update(int index, GwtWifiChannelModel object, Boolean value) {
-				channelGrid.getSelectionModel().setSelected(object, value);
-				channelDataProvider.refresh();
-			}
-		}); 
-
-		checkColumn.setCellStyleNames("status-table-row");
-		channelGrid.addColumn(checkColumn);
-		
-		// ALL AVAILABLE CHANNELS
-		TextColumn<GwtWifiChannelModel> col1 = new TextColumn<GwtWifiChannelModel>() {
-			@Override
-			public String getValue(GwtWifiChannelModel object) {
-				return object.getName();
-			}
-		};
-		col1.setCellStyleNames("status-table-row");
-		channelGrid.addColumn(col1, "All Available Channels");
-
-		// FREQUENCY
-		TextColumn<GwtWifiChannelModel> col2 = new TextColumn<GwtWifiChannelModel>() {
-			@Override
-			public String getValue(GwtWifiChannelModel object) {
-				return String.valueOf(object.getFrequency());
-			}
-		};
-		col2.setCellStyleNames("status-table-row");
-		channelGrid.addColumn(col2, "Frequency (MHz)");
-
-		// SPECTRUM BAND
-		TextColumn<GwtWifiChannelModel> col3 = new TextColumn<GwtWifiChannelModel>() {
-			@Override
-			public String getValue(GwtWifiChannelModel object) {
-				return String.valueOf(object.getBand());
-			}
-		};
-		col3.setCellStyleNames("status-table-row");
-		channelGrid.addColumn(col3, "Frequency (MHz)");
-
-		channelGrid.setSelectionModel(selectionModel);
-		channelDataProvider.addDataDisplay(channelGrid);
-
-		loadChannelData();
-	}
-
-	private void loadChannelData() {
-		channelDataProvider.getList().clear();
-		channelDataProvider.setList(GwtWifiChannelModel.getChannels());
-
-		gwtXSRFService.generateSecurityToken(new AsyncCallback<GwtXSRFToken> () {
-			@Override
-			public void onFailure(Throwable ex) {
-				FailureHandler.handle(ex);
-			}
-
-			@Override
-			public void onSuccess(GwtXSRFToken token) {
-				gwtDeviceService.findDeviceConfiguration(token, new AsyncCallback<ArrayList<GwtGroupedNVPair>>() {
-					@Override
-					public void onFailure(Throwable caught) {
-						channelGrid.setVisible(false);
-						FailureHandler.handle(caught);
-					}
-
-					@Override
-					public void onSuccess(ArrayList<GwtGroupedNVPair> result) {
-						if (result != null) {
-							channelGrid.setVisible(true);
-							for (GwtGroupedNVPair pair : result) {
-								String name = pair.getName();
-								if (name != null && name.equals("devLastWifiChannel")) {
-									int topChannel = Integer.parseInt(pair.getValue());
-									// Remove channels 12 and 13
-									if (topChannel < MAX_WIFI_CHANNEL) {
-										try {
-											channelDataProvider.getList().remove(MAX_WIFI_CHANNEL - 1);
-											channelDataProvider.getList().remove(MAX_WIFI_CHANNEL - 2);
-										} catch (UnsupportedOperationException e) {
-											logger.info(e.getLocalizedMessage());
-										} catch (IndexOutOfBoundsException e) {
-											logger.info(e.getLocalizedMessage());
-										}
-									}
-								}
-							}
-							channelDataProvider.flush(); 
-						}
-					}
-
-				});
-			}
-
-		});
-
-		noChannelsText.setText(MSGS.netWifiAlertNoChannels());
-		if (!channelDataProvider.getList().isEmpty()) {
-			noChannels.setVisible(false);
-			channelGrid.setVisible(true);
-		} else {
-			channelGrid.setVisible(false);
-			noChannels.setVisible(true);
-		}
-
-	}
-
-	private void setPasswordValidation() {
-
-		if (security.getSelectedItemText().equals(WIFI_SECURITY_WPA_MESSAGE)) {
-			passwordRegex = REGEX_PASSWORD_WPA;
-			passwordError = MSGS.netWifiWirelessInvalidWPAPassword();
-		} else if (security.getSelectedItemText().equals(WIFI_SECURITY_WPA2_MESSAGE)) {
-			passwordRegex = REGEX_PASSWORD_WPA;
-			passwordError = MSGS.netWifiWirelessInvalidWPAPassword();
-		} else if (security.getSelectedItemText().equals(WIFI_SECURITY_WEP_MESSAGE)) {
-			passwordRegex = REGEX_PASSWORD_WEP;
-			passwordError = MSGS.netWifiWirelessInvalidWEPPassword();
-		} else {
-			passwordRegex = REGEX_PASSWORD_ANY;
-		}
-
-		if ( password.getText() != null && 
-			 !password.getText().matches(passwordRegex) ) {
-			groupPassword.setValidationState(ValidationState.ERROR);
-		} else {
-			groupPassword.setValidationState(ValidationState.NONE);
-		}
-		if ( password.getText() != null && 
-			 groupVerify.isVisible()    &&
-			 verify.getText() != null   && 
-			 !password.getText().equals(verify.getText()) ) {
-			groupVerify.setValidationState(ValidationState.ERROR);
-		} else {
-			groupVerify.setValidationState(ValidationState.NONE);
-		}
-	}
-
-	private void initModal() {
-		ssidModal.setTitle("Wireless Networks");
-		ssidTitle.setText("Available Networks in the Range");
-		ssidModal.show();
-		
-		searchingText.setText(MSGS.netWifiAlertScanning());
-		noSsidText.setText(MSGS.netWifiAlertNoSSID());
-		scanFailText.setText(MSGS.netWifiAlertScanFail());
-	}
-
-	private void initSsid() {
-
-		ssidInit = true;
-		TextColumn<GwtWifiHotspotEntry> col1 = new TextColumn<GwtWifiHotspotEntry>() {
-			@Override
-			public String getValue(GwtWifiHotspotEntry object) {
-				return object.getSSID();
-			}
-		};
-		col1.setCellStyleNames("status-table-row");
-		ssidGrid.addColumn(col1, "SSID");
-		ssidGrid.setColumnWidth(col1, "240px");
-
-		TextColumn<GwtWifiHotspotEntry> col2 = new TextColumn<GwtWifiHotspotEntry>() {
-			@Override
-			public String getValue(GwtWifiHotspotEntry object) {
-				return object.getMacAddress();
-			}
-		};
-		col2.setCellStyleNames("status-table-row");
-		ssidGrid.addColumn(col2, "MAC Address");
-		ssidGrid.setColumnWidth(col2, "140px");
-
-		TextColumn<GwtWifiHotspotEntry> col3 = new TextColumn<GwtWifiHotspotEntry>() {
-			@Override
-			public String getValue(GwtWifiHotspotEntry object) {
-				return String.valueOf(object.getSignalStrength());
-			}
-		};
-		col3.setCellStyleNames("status-table-row");
-		ssidGrid.addColumn(col3, "Signal Strength (dBm)");
-		ssidGrid.setColumnWidth(col3, "70px");
-
-		TextColumn<GwtWifiHotspotEntry> col4 = new TextColumn<GwtWifiHotspotEntry>() {
-			@Override
-			public String getValue(GwtWifiHotspotEntry object) {
-				return String.valueOf(object.getChannel());
-			}
-		};
-		col4.setCellStyleNames("status-table-row");
-		ssidGrid.addColumn(col4, "Channel");
-		ssidGrid.setColumnWidth(col4, "70px");
-
-		TextColumn<GwtWifiHotspotEntry> col5 = new TextColumn<GwtWifiHotspotEntry>() {
-			@Override
-			public String getValue(GwtWifiHotspotEntry object) {
-				return String.valueOf(object.getFrequency());
-			}
-		};
-		col5.setCellStyleNames("status-table-row");
-		ssidGrid.addColumn(col5, "Frequency");
-		ssidGrid.setColumnWidth(col5, "70px");
-
-		TextColumn<GwtWifiHotspotEntry> col6 = new TextColumn<GwtWifiHotspotEntry>() {
-			@Override
-			public String getValue(GwtWifiHotspotEntry object) {
-				return object.getSecurity();
-			}
-		};
-		col6.setCellStyleNames("status-table-row");
-		ssidGrid.addColumn(col6, "Security");
-		ssidGrid.setColumnWidth(col6, "70px");
-		ssidDataProvider.addDataDisplay(ssidGrid);
-
-		ssidGrid.setSelectionModel(ssidSelectionModel);
-
-		ssidSelectionModel.addSelectionChangeHandler(new SelectionChangeEvent.Handler() {
-			@Override
-			public void onSelectionChange(SelectionChangeEvent event) {
-				GwtWifiHotspotEntry wifiHotspotEntry = ssidSelectionModel.getSelectedObject();
-				if (wifiHotspotEntry != null) {
-					ssid.setValue(wifiHotspotEntry.getSSID());
-					String sec = wifiHotspotEntry.getSecurity();
-					for (int i = 0; i < security.getItemCount(); i++) {
-						if (sec.equals(security.getItemText(i))) {
-							security.setSelectedIndex(i);
-							DomEvent.fireNativeEvent(Document.get().createChangeEvent(), security);
-							break;
-						}
-					}
-					
-					String pairwiseCiphers = wifiHotspotEntry.getPairwiseCiphersEnum().name();
-					for (int i = 0; i < pairwise.getItemCount(); i++) {
-						if (MessageUtils.get(pairwiseCiphers).equals(pairwise.getItemText(i))) {
-							pairwise.setSelectedIndex(i);
-							break;
-						}
-					}
-
-					String groupCiphers = wifiHotspotEntry.getGroupCiphersEnum().name();
-					for (int i = 0; i < group.getItemCount(); i++) {
-						if (MessageUtils.get(groupCiphers).equals(group.getItemText(i))) {
-							group.setSelectedIndex(i);
-							break;
-						}
-					}
-
-
-					int channelListSize= channelDataProvider.getList().size();
-					int maxIndex= Math.min(channelListSize, MAX_WIFI_CHANNEL);
-					// deselect all channels
-					for (int channel = 1; channel <= maxIndex; channel++) {
-						selectionModel.setSelected(channelDataProvider.getList().get(channel - 1), false);
-					}
-					
-					selectionModel.setSelected(channelDataProvider.getList().get(wifiHotspotEntry.getChannel() - 1), true);
-					ssidModal.hide();
-				}
-			}
-		});
-		
-		
-		//refer here: https://groups.google.com/d/msg/gwt-bootstrap/whNFEfWP18E/hi71b3lry1QJ
-//		double customWidth = 900; 
-//		ssidModal.setWidth(customWidth+"px");
-//        // half, minus 30 on left for scroll bar
-//        double customMargin = -1*(customWidth/2);
-//        ssidModal.getElement().getStyle().setMarginLeft(customMargin, Unit.PX);
-//        ssidModal.getElement().getStyle().setMarginRight(customMargin, Unit.PX);
-        
-		//loadSsidData();
-	}
-
-	private void loadSsidData() {
-		ssidDataProvider.getList().clear();
-		searching.setVisible(true);
-		noSsid.setVisible(false);
-		ssidGrid.setVisible(false);
-		scanFail.setVisible(false);
-		//EntryClassUi.showWaitModal();
-		if (selectedNetIfConfig != null) {
-			gwtXSRFService.generateSecurityToken(new AsyncCallback<GwtXSRFToken> () {
-
-				@Override
-				public void onFailure(Throwable ex) {
-					FailureHandler.handle(ex);
-					//EntryClassUi.hideWaitModal();
-				}
-
-				@Override
-				public void onSuccess(GwtXSRFToken token) {
-					gwtNetworkService.findWifiHotspots(token, selectedNetIfConfig.getName(), new AsyncCallback<List<GwtWifiHotspotEntry>>() {
-						@Override
-						public void onFailure(Throwable caught) {
-							//EntryClassUi.hideWaitModal();
-							//FailureHandler.handle(caught);
-							searching.setVisible(false);
-							noSsid.setVisible(false);
-							ssidGrid.setVisible(false);
-							scanFail.setVisible(true);
-						}
-
-						@Override
-						public void onSuccess(List<GwtWifiHotspotEntry> result) {
-							for (GwtWifiHotspotEntry pair : result) {
-								ssidDataProvider.getList().add(pair);
-							}
-							ssidDataProvider.flush();
-							if (!ssidDataProvider.getList().isEmpty()) {
-								searching.setVisible(false);
-								noSsid.setVisible(false);
-								int size = ssidDataProvider.getList().size();
-								ssidGrid.setVisibleRange(0, size);
-								ssidGrid.setVisible(true);
-								scanFail.setVisible(false);
-							} else {
-								searching.setVisible(false);
-								noSsid.setVisible(true);
-								ssidGrid.setVisible(false);
-								scanFail.setVisible(false);
-							}
-							//EntryClassUi.hideWaitModal();
-						}
-					});
-				}
-
-			});
-		}
-	}
-
-	private GwtWifiConfig getGwtWifiConfig() {
-		GwtWifiConfig gwtWifiConfig = new GwtWifiConfig();
-
-		// mode
-		GwtWifiWirelessMode wifiMode;
-		if (wireless.getSelectedItemText().equals(MessageUtils.get(WIFI_MODE_STATION))) {
-			wifiMode = GwtWifiWirelessMode.netWifiWirelessModeStation;
-		} else {
-			wifiMode = GwtWifiWirelessMode.netWifiWirelessModeAccessPoint;
-		}
-		gwtWifiConfig.setWirelessMode(wifiMode.name());
-
-		// ssid
-		gwtWifiConfig.setWirelessSsid(GwtSafeHtmlUtils.htmlUnescape(ssid.getText().trim()));
-
-		// driver
-		String driver = "";
-		if (GwtWifiWirelessMode.netWifiWirelessModeAccessPoint.equals(wifiMode)) {
-			driver = selectedNetIfConfig.getAccessPointWifiConfig().getDriver();
-		} else if (GwtWifiWirelessMode.netWifiWirelessModeAdHoc.equals(wifiMode)) {
-			driver = selectedNetIfConfig.getAdhocWifiConfig().getDriver();
-		} else if (GwtWifiWirelessMode.netWifiWirelessModeStation.equals(wifiMode)) {
-			driver = selectedNetIfConfig.getStationWifiConfig().getDriver();
-		}
-		gwtWifiConfig.setDriver(driver); // use previous value
-
-		// radio mode
-		String radioValue = radio.getSelectedItemText();
-		for (GwtWifiRadioMode mode : GwtWifiRadioMode.values()) {
-			if (MessageUtils.get(mode.name()).equals(radioValue)) {
-				gwtWifiConfig.setRadioMode(mode.name());
-			}
-		}
-
-		// channels
-		Set<GwtWifiChannelModel> lSelectedChannels = selectionModel.getSelectedSet();
-
-		ArrayList<Integer> alChannels = new ArrayList<Integer>();
-		for (GwtWifiChannelModel item : lSelectedChannels) {
-			alChannels.add(new Integer(item.getChannel()));
-		}
-		if (alChannels.isEmpty()) {
-			alChannels.add(1);
-		}
-		gwtWifiConfig.setChannels(alChannels);
-
-		// security
-		String secValue = security.getSelectedItemText();
-		for (GwtWifiSecurity sec : GwtWifiSecurity.values()) {
-			if (MessageUtils.get(sec.name()).equals(secValue)) {
-				gwtWifiConfig.setSecurity(sec.name());
-			}
-		}
-
-		// Pairwise Ciphers
-		String pairWiseCiphersValue = pairwise.getSelectedItemText();
-		for (GwtWifiCiphers ciphers : GwtWifiCiphers.values()) {
-			if (MessageUtils.get(ciphers.name()).equals(pairWiseCiphersValue)) {
-				gwtWifiConfig.setPairwiseCiphers(ciphers.name());
-			}
-		}
-
-		// Group Ciphers value
-		String groupCiphersValue = group.getSelectedItemText();
-		for (GwtWifiCiphers ciphers : GwtWifiCiphers.values()) {
-			if (MessageUtils.get(ciphers.name()).equals(groupCiphersValue)) {
-				gwtWifiConfig.setGroupCiphers(ciphers.name());
-			}
-		}
-
-		// bgscan
-		String bgscanModuleValue = bgscan.getSelectedItemText();
-		for (GwtWifiBgscanModule module : GwtWifiBgscanModule.values()) {
-			if (MessageUtils.get(module.name()).equals(bgscanModuleValue)) {
-				gwtWifiConfig.setBgscanModule(module.name());
-			}
-		}
-
-		//gwtWifiConfig.setBgscanRssiThreshold(rssi.getValue().intValue());
-		gwtWifiConfig.setBgscanShortInterval(Integer.parseInt(shortI.getText()));
-		gwtWifiConfig.setBgscanLongInterval(Integer.parseInt(longI.getText()));
-
-		// password
-		if (groupPassword.getValidationState().equals(ValidationState.NONE)) {
-			gwtWifiConfig.setPassword(password.getText());
-		}
-
-		// ping access point
-		gwtWifiConfig.setPingAccessPoint(radio1.getValue());
-
-		// ignore SSID
-		gwtWifiConfig.setIgnoreSSID(radio3.getValue());
-
-		return gwtWifiConfig;
-	}
-
-	private void setForm(boolean b) {
-		channelGrid.setVisible(b);
-		wireless.setEnabled(b);
-		ssid.setEnabled(b);
-		buttonSsid.setEnabled(b);
-		radio.setEnabled(b);
-		security.setEnabled(b);
-		password.setEnabled(b);
-		buttonPassword.setEnabled(b);
-		verify.setEnabled(b);
-		pairwise.setEnabled(b);
-		group.setEnabled(b);
-		bgscan.setEnabled(b);
-		//rssi.setEnabled(b);
-		shortI.setEnabled(b);
-		longI.setEnabled(b);
-		radio1.setEnabled(b);
-		radio2.setEnabled(b);
-		radio3.setEnabled(b);
-		radio4.setEnabled(b);
-		groupVerify.setVisible(b);
-	}
-	
-	private void checkPassword() {
-		if (!password.getText().matches(passwordRegex)) {
-			groupPassword.setValidationState(ValidationState.ERROR);
-			helpPassword.setText(passwordError);
-		} else {
-			groupPassword.setValidationState(ValidationState.NONE);
-			helpPassword.setText("");
-		}
-	}
-	
-	private void showPasswordVerificationStatus(String statusMessage) {
-		final Modal confirm = new Modal();
-		ModalBody confirmBody = new ModalBody();
-		ModalFooter confirmFooter = new ModalFooter();
-
-		confirm.setTitle(MSGS.netWifiPasswordVerificationStatus());
-		confirmBody.add(new Span(statusMessage));
-		
-
-		confirmFooter.add(new Button(MSGS.closeButton(),
-				new ClickHandler() {
-			@Override
-			public void onClick(ClickEvent event) {
-				confirm.hide();
-			}
-		}));
-		confirm.add(confirmBody);
-		confirm.add(confirmFooter);
-		confirm.show();
-	}
-=======
     private static final String WIFI_MODE_STATION = GwtWifiWirelessMode.netWifiWirelessModeStation.name();
     private static final String WIFI_MODE_STATION_MESSAGE = MessageUtils.get(WIFI_MODE_STATION);
     private static final String WIFI_SECURITY_WEP_MESSAGE = MessageUtils.get(GwtWifiSecurity.netWifiSecurityWEP.name());
@@ -3079,5 +1625,4 @@
         confirm.add(confirmFooter);
         confirm.show();
     }
->>>>>>> e3f74823
 }