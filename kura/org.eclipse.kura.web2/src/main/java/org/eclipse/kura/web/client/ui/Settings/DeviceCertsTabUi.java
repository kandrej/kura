--- conflicted
+++ resolved
@@ -45,224 +45,6 @@
 
 public class DeviceCertsTabUi extends Composite implements Tab {
 
-<<<<<<< HEAD
-	private static DeviceCertsTabUiUiBinder uiBinder = GWT.create(DeviceCertsTabUiUiBinder.class);
-
-	interface DeviceCertsTabUiUiBinder extends UiBinder<Widget, DeviceCertsTabUi> {
-	}
-	
-	private static final Messages MSGS = GWT.create(Messages.class);
-
-	private final static String SERVLET_URL = "/" + GWT.getModuleName() + "/file/certificate";
-
-	private final GwtSecurityTokenServiceAsync gwtXSRFService = GWT.create(GwtSecurityTokenService.class);
-	private final GwtCertificatesServiceAsync gwtCertificatesService = GWT.create(GwtCertificatesService.class);
-
-	private boolean dirty;
-	
-	@UiField
-	HTMLPanel description;
-	@UiField
-	Form deviceSslCertsForm;
-	@UiField
-	FormGroup groupStorageAliasForm;
-	@UiField
-	FormGroup groupPrivateKeyForm;
-	@UiField
-	FormGroup groupCertForm;
-	@UiField
-	FormLabel storageAliasLabel;
-	@UiField
-	FormLabel privateKeyLabel;
-	@UiField
-	FormLabel certificateLabel;
-	@UiField
-	Input storageAliasInput;
-	@UiField
-	TextArea privateKeyInput;
-	@UiField
-	TextArea certificateInput;
-	@UiField
-	Button reset;
-	@UiField
-	Button apply;
-
-	public DeviceCertsTabUi() {
-		initWidget(uiBinder.createAndBindUi(this));
-		initForm();
-		
-		setDirty(false);
-		apply.setEnabled(false);
-		reset.setEnabled(false);
-	}
-
-	@Override
-	public void setDirty(boolean flag) {
-		dirty = flag;
-	}
-
-	@Override
-	public boolean isDirty() {
-		return dirty;
-	}
-
-	@Override
-	public boolean isValid() {
-		boolean validAlias= isAliasValid();
-		boolean validPrivateKey= isPrivateKeyValid();
-		boolean validDeviceCert= isDeviceCertValid();
-		if (	validAlias      && 
-				validPrivateKey && 
-				validDeviceCert ) {
-			return true;
-		}
-		return false;
-	}
-
-	@Override
-	public void refresh() {
-		if (isDirty()) {
-			setDirty(false);
-			reset();
-		}
-	}
-	
-	private void initForm() {
-		deviceSslCertsForm.setAction(SERVLET_URL);
-		deviceSslCertsForm.setEncoding(FormPanel.ENCODING_MULTIPART);
-		deviceSslCertsForm.setMethod(FormPanel.METHOD_POST);
-		StringBuilder title= new StringBuilder();
-		title.append("<p>");
-		title.append(MSGS.settingsMAuthDescription1());
-		title.append(" ");
-		title.append(MSGS.settingsMAuthDescription2());
-		title.append("</p>");
-		description.add(new Span(title.toString()));
-		deviceSslCertsForm.addSubmitCompleteHandler(new SubmitCompleteHandler(){
-			@Override
-			public void onSubmitComplete(SubmitCompleteEvent event) {
-				gwtXSRFService.generateSecurityToken(new AsyncCallback<GwtXSRFToken> () {
-					@Override
-					public void onFailure(Throwable ex) {
-						FailureHandler.handle(ex);
-						EntryClassUi.hideWaitModal();
-					}
-
-					@Override
-					public void onSuccess(GwtXSRFToken token) {	
-						gwtCertificatesService.storePublicPrivateKeys(token, privateKeyInput.getValue(), certificateInput.getValue(), null, storageAliasInput.getValue(), new AsyncCallback<Integer>() {
-							public void onFailure(Throwable caught) {
-								FailureHandler.handle(caught);
-								EntryClassUi.hideWaitModal();
-							}
-
-							public void onSuccess(Integer certsStored) {
-								reset();
-								setDirty(false);
-								apply.setEnabled(false);
-								reset.setEnabled(false);
-								EntryClassUi.hideWaitModal();
-							}
-						});
-					}});
-			}
-		}
-		);
-		
-		storageAliasLabel.setText(MSGS.settingsStorageAliasLabel());
-		storageAliasInput.addChangeHandler(new ChangeHandler() {
-			@Override
-			public void onChange(ChangeEvent event) {
-				isAliasValid();
-				setDirty(true);
-				apply.setEnabled(true);
-				reset.setEnabled(true);
-			}
-		});
-		
-		privateKeyLabel.setText(MSGS.settingsPrivateCertLabel());
-		privateKeyInput.setVisibleLines(20);
-		privateKeyInput.addChangeHandler(new ChangeHandler() {
-			@Override
-			public void onChange(ChangeEvent event) {
-				isPrivateKeyValid();
-				setDirty(true);
-				apply.setEnabled(true);
-				reset.setEnabled(true);
-			}
-		});
-
-		certificateLabel.setText(MSGS.settingsPublicCertLabel());
-		certificateInput.setVisibleLines(20);
-		certificateInput.addChangeHandler(new ChangeHandler() {
-			@Override
-			public void onChange(ChangeEvent event) {
-				isDeviceCertValid();
-				setDirty(true);
-				apply.setEnabled(true);
-				reset.setEnabled(true);
-			}
-		});
-
-		reset.setText(MSGS.reset());
-		reset.addClickHandler(new ClickHandler(){
-			@Override
-			public void onClick(ClickEvent event) {
-				reset();
-				setDirty(false);
-				apply.setEnabled(false);
-				reset.setEnabled(false);
-			}
-		});
-
-		apply.setText(MSGS.apply());
-		apply.addClickHandler(new ClickHandler(){
-			@Override
-			public void onClick(ClickEvent event) {
-				if(isValid()){
-					EntryClassUi.showWaitModal();
-					deviceSslCertsForm.submit();
-				}				
-			}
-		});
-	}
-	
-	private void reset() {
-		storageAliasInput.setText("");
-		privateKeyInput.setText("");
-		certificateInput.setText("");
-	}
-	
-	private boolean isAliasValid() {
-		if(storageAliasInput.getText() == null || "".equals(storageAliasInput.getText().trim())){
-			groupStorageAliasForm.setValidationState(ValidationState.ERROR);
-			return false;
-		}else {
-			groupStorageAliasForm.setValidationState(ValidationState.NONE);
-			return true;
-		}
-	}
-	
-	private boolean isPrivateKeyValid() {
-		if(certificateInput.getText() == null ||  "".equals(certificateInput.getText().trim())){
-			groupCertForm.setValidationState(ValidationState.ERROR);
-			return false;
-		}else {
-			groupCertForm.setValidationState(ValidationState.NONE);
-			return true;
-		}
-	}
-
-	private boolean isDeviceCertValid() {
-		if(certificateInput.getText() == null ||  "".equals(certificateInput.getText().trim())){
-			groupCertForm.setValidationState(ValidationState.ERROR);
-			return false;
-		}else {
-			groupCertForm.setValidationState(ValidationState.NONE);
-			return true;
-		}
-	}
-=======
     private static DeviceCertsTabUiUiBinder uiBinder = GWT.create(DeviceCertsTabUiUiBinder.class);
 
     interface DeviceCertsTabUiUiBinder extends UiBinder<Widget, DeviceCertsTabUi> {
@@ -490,5 +272,4 @@
             return true;
         }
     }
->>>>>>> e3f74823
 }