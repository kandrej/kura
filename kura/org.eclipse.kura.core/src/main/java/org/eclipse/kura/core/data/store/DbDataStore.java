--- conflicted
+++ resolved
@@ -49,73 +49,6 @@
     private DbService m_dbService;
     private final Calendar m_utcCalendar;
     private ScheduledExecutorService m_houseKeeperExecutor;
-<<<<<<< HEAD
-    private ScheduledFuture<?>   m_houseKeeperTask;
-    private int m_capacity;
-    
-    private String m_table;
-    
-    private String m_sqlCreateTable;
-    private String m_sqlDropIndex;
-    private String m_sqlCreateIndex;
-    private String m_sqlMessageCount;
-    private String m_sqlResetId;
-    private String m_sqlStore;
-    private String m_sqlGetMessage;
-    private String m_sqlGetNextMessage;
-    private String m_sqlSetPublished;
-    private String m_sqlSetPublished2;
-    private String m_sqlSetConfirmed;
-    private String m_sqlAllUnpublishedMessages;
-    private String m_sqlAllInFlightMessages;
-    private String m_sqlAllDroppedInFlightMessages;
-    private String m_sqlUnpublishAllInFlightMessages;
-    private String m_sqlDropAllInFlightMessages;
-    private String m_sqlDeleteDroppedMessages;
-    private String m_sqlDeleteDroppedMessages2;
-    private String m_sqlDeleteConfirmedMessages;
-    private String m_sqlDeleteConfirmedMessages2;
-    private String m_sqlDeletePublishedMessages;
-    private String m_sqlDeletePublishedMessages2;
-    private String m_sqlDuplicateCount;
-    private String m_sqlDropPrimaryKey;
-    private String m_sqlDeleteDuplicates;
-    private String m_sqlCreatePrimaryKey;
-    
-    // package level constructor to be invoked only by the factory
-    public DbDataStore(String table) {
-    	// do not make this static as it may not be thread safe
-    	m_utcCalendar = Calendar.getInstance(TimeZone.getTimeZone("UTC"));
-    	
-        m_table = table;
-        
-        m_sqlCreateTable = "CREATE TABLE IF NOT EXISTS "+m_table+" (id INTEGER GENERATED ALWAYS AS IDENTITY PRIMARY KEY, topic VARCHAR(32767 CHARACTERS), qos INTEGER, retain BOOLEAN, createdOn TIMESTAMP, publishedOn TIMESTAMP, publishedMessageId INTEGER, confirmedOn TIMESTAMP, payload VARBINARY(16777216), priority INTEGER, sessionId VARCHAR(32767 CHARACTERS), droppedOn TIMESTAMP);";
-        m_sqlDropIndex = "DROP INDEX IF EXISTS "+m_table+"_publishedOn;";
-        m_sqlCreateIndex = "CREATE INDEX "+m_table+"_nextMsg ON "+m_table+" (priority ASC, createdOn ASC, publishedOn, qos);";
-        m_sqlMessageCount = "SELECT COUNT(*) FROM "+m_table+";";
-        m_sqlResetId = "ALTER TABLE "+m_table+" ALTER COLUMN id RESTART WITH 0;";
-        m_sqlStore = "INSERT INTO "+m_table+" (topic, qos, retain, createdOn, publishedOn, publishedMessageId, confirmedOn, payload, priority, sessionId, droppedOn) VALUES(?, ?, ?, ?, ?, ?, ?, ?, ?, ?, ?);";
-        m_sqlGetMessage = "SELECT id, topic, qos, retain, createdOn, publishedOn, publishedMessageId, confirmedOn, payload, priority, sessionId, droppedOn FROM "+m_table+" WHERE id = ?";
-        m_sqlGetNextMessage = "SELECT d.id, d.topic, d.qos, d.retain, d.createdOn, d.publishedOn, d.publishedMessageId, d.confirmedOn, d.payload, d.priority, d.sessionId, d.droppedOn FROM (SELECT id FROM "+m_table+" WHERE publishedOn IS NULL ORDER BY priority ASC, createdOn ASC LIMIT 1 USING INDEX) a, "+m_table+" d WHERE a.id = d.id;";
-        m_sqlSetPublished = "UPDATE "+m_table+" SET publishedOn = ?, publishedMessageId = ?, sessionId = ? WHERE id = ?;";
-        m_sqlSetPublished2 = "UPDATE "+m_table+" SET publishedOn = ? WHERE id = ?;";
-        m_sqlSetConfirmed = "UPDATE "+m_table+" SET confirmedOn = ? WHERE id = ?;";
-        m_sqlAllUnpublishedMessages = "SELECT id, topic, qos, retain, createdOn, publishedOn, publishedMessageId, confirmedOn, priority, sessionId, droppedOn FROM "+m_table+" WHERE publishedOn IS NULL ORDER BY priority ASC, createdOn ASC;";
-        m_sqlAllInFlightMessages = "SELECT id, topic, qos, retain, createdOn, publishedOn, publishedMessageId, confirmedOn, priority, sessionId, droppedOn FROM "+m_table+" WHERE publishedOn IS NOT NULL AND qos > 0 AND confirmedOn IS NULL AND droppedOn IS NULL ORDER BY priority ASC, createdOn ASC;";
-        m_sqlAllDroppedInFlightMessages = "SELECT id, topic, qos, retain, createdOn, publishedOn, publishedMessageId, confirmedOn, priority, sessionId, droppedOn FROM "+m_table+" WHERE droppedOn IS NOT NULL ORDER BY priority ASC, createdOn ASC;";
-        m_sqlUnpublishAllInFlightMessages = "UPDATE "+m_table+" SET publishedOn = NULL WHERE publishedOn IS NOT NULL AND qos > 0 AND confirmedOn IS NULL;";
-        m_sqlDropAllInFlightMessages = "UPDATE "+m_table+" SET droppedOn = ? WHERE publishedOn IS NOT NULL AND qos > 0 AND confirmedOn IS NULL;";
-        m_sqlDeleteDroppedMessages = "DELETE FROM "+m_table+" WHERE DATEDIFF('ss', droppedOn, ?) > ? AND droppedOn IS NOT NULL;";
-        m_sqlDeleteDroppedMessages2 = "DELETE FROM "+m_table+" WHERE DATEDIFF('yy', droppedOn, ?) > ? AND droppedOn IS NOT NULL;";
-        m_sqlDeleteConfirmedMessages = "DELETE FROM "+m_table+" WHERE DATEDIFF('ss', confirmedOn, ?) > ? AND confirmedOn IS NOT NULL;";
-        m_sqlDeleteConfirmedMessages2 = "DELETE FROM "+m_table+" WHERE DATEDIFF('yy', confirmedOn, ?) > ? AND confirmedOn IS NOT NULL;";
-        m_sqlDeletePublishedMessages = "DELETE FROM "+m_table+" WHERE qos = 0 AND DATEDIFF('ss', publishedOn, ?) > ? AND publishedOn IS NOT NULL;";
-        m_sqlDeletePublishedMessages2 = "DELETE FROM "+m_table+" WHERE qos = 0 AND DATEDIFF('yy', publishedOn, ?) > ? AND publishedOn IS NOT NULL;";
-        m_sqlDuplicateCount = "SELECT count(*) FROM (SELECT id, COUNT(id) FROM "+m_table+" GROUP BY id HAVING (COUNT(id) > 1)) dups;";
-        m_sqlDropPrimaryKey = "ALTER TABLE "+m_table+" DROP PRIMARY KEY;";
-        m_sqlDeleteDuplicates = "DELETE FROM "+m_table+" WHERE id IN (SELECT id FROM "+m_table+" GROUP BY id HAVING COUNT(*) > 1);";
-        m_sqlCreatePrimaryKey = "ALTER TABLE "+m_table+" ADD PRIMARY KEY (id);";
-=======
     private ScheduledFuture<?> m_houseKeeperTask;
     private int m_capacity;
 
@@ -203,7 +136,6 @@
         this.m_sqlDeleteDuplicates = "DELETE FROM " + this.m_table + " WHERE id IN (SELECT id FROM " + this.m_table
                 + " GROUP BY id HAVING COUNT(*) > 1);";
         this.m_sqlCreatePrimaryKey = "ALTER TABLE " + this.m_table + " ADD PRIMARY KEY (id);";
->>>>>>> e3f74823
     }
 
     // ----------------------------------------------------------
@@ -211,87 +143,6 @@
     // Start/Stop, ServiceId
     //
     // ----------------------------------------------------------
-<<<<<<< HEAD
-   
-    public synchronized void start(DbService dbService, int houseKeeperInterval, int purgeAge, int capacity) throws KuraStoreException
-    {
-    	m_dbService = dbService;
-    	
-    	m_houseKeeperExecutor = Executors.newSingleThreadScheduledExecutor();
-    	    	
-    	//
-    	// Set up the schema tables required by the DataStore
-    	init(houseKeeperInterval, purgeAge, capacity);
-    }
-
-	private void init(int houseKeeperInterval, int purgeAge, int capacity)
-		throws KuraStoreException 
-	{
-		// create the MESSAGES table
-		// Note that the HSQLDB will throw an sequence limit exceeded exception when the sequence generator reaches the value 2147483647 + 1.
-		execute(m_sqlCreateTable);
-
-
-		// From version 2.0.4, the index ds_messages_publishedOn is replaced with ds_messages_nextMsg
-		// So, drop it on startup if it exists.
-		execute(m_sqlDropIndex);
-
-		// Introduced in 2.0.4, create index for ds_messages
-		try {
-			execute(m_sqlCreateIndex);
-		}
-		catch (KuraStoreException e) {
-			boolean handled = false;
-			if (e.getCause() != null && e.getCause() instanceof SQLException) {
-				SQLException sqle = (SQLException) e.getCause();
-				if (sqle.getErrorCode() == -5504) {
-					// Object already exist. We can ignore it
-					handled = true;
-				}
-			}
-			if (!handled) {
-				throw e;
-			}
-		}
-
-		// Test.
-		// Initialize the sequence generator with 2147483647. This throws a sequence limit exceed exception on the second INSERT.
-		//execute("CREATE TABLE IF NOT EXISTS ds_messages (id INTEGER GENERATED ALWAYS AS IDENTITY (START WITH 2147483647) PRIMARY KEY, topic VARCHAR(32767 CHARACTERS), qos INTEGER, retain BOOLEAN, createdOn TIMESTAMP, publishedOn TIMESTAMP, publishedMessageId INTEGER, confirmedOn TIMESTAMP, payload BLOB(256M), priority INTEGER, sessionId VARCHAR(32767 CHARACTERS), droppedOn TIMESTAMP);");
-		
-		// Test (note the 'BY DEFAULT' clause instead of 'ALWAYS').
-		// Initialize the sequence generator with 2147483647. This throws a sequence limit exceed exception on the second INSERT.
-		//execute("CREATE TABLE IF NOT EXISTS ds_messages (id INTEGER GENERATED BY DEFAULT AS IDENTITY (START WITH 2147483647) PRIMARY KEY, topic VARCHAR(32767 CHARACTERS), qos INTEGER, retain BOOLEAN, createdOn TIMESTAMP, publishedOn TIMESTAMP, publishedMessageId INTEGER, confirmedOn TIMESTAMP, payload BLOB(256M), priority INTEGER, sessionId VARCHAR(32767 CHARACTERS), droppedOn TIMESTAMP);");
-	
-		update(houseKeeperInterval, purgeAge, capacity);
-	}
-    
-	public synchronized void stop()
-    {
-		s_logger.info("Canceling the Housekeeper Task...");
-		if (m_houseKeeperTask != null) {
-			m_houseKeeperTask.cancel(true);
-		}
-		m_houseKeeperExecutor.shutdownNow();
-    }
-	
-	public synchronized void update(int houseKeeperInterval, int purgeAge, int capacity)
-	{
-		m_capacity = capacity;
-		
-		if (m_houseKeeperTask != null) {
-			m_houseKeeperTask.cancel(true);
-		}
-		
-		boolean doCheckpoint = !((HsqlDbServiceImpl) m_dbService).isLogDataEnabled();
-		
-		// Start the Housekeeper task
-		m_houseKeeperTask = m_houseKeeperExecutor.scheduleAtFixedRate(new HouseKeeperTask(this, purgeAge, doCheckpoint),
-										      1,  // start in one second
-										      houseKeeperInterval, // repeat every retryInterval until we stopped. 
-										      TimeUnit.SECONDS);
-	}
-    
-=======
 
     @Override
     public synchronized void start(DbService dbService, int houseKeeperInterval, int purgeAge, int capacity)
@@ -377,303 +228,11 @@
                 TimeUnit.SECONDS);
     }
 
->>>>>>> e3f74823
     // ----------------------------------------------------------
     //
     // Message APIs
     //
     // ----------------------------------------------------------
-<<<<<<< HEAD
-	
-	private synchronized int getMessageCount() throws KuraStoreException
-	{
-		ResultSet rs = null;
-		Connection conn = null;
-		PreparedStatement stmt = null;
-		int count = -1;
-		try {			
-			
-			conn = getConnection();
-			stmt = conn.prepareStatement(m_sqlMessageCount);
-			rs = stmt.executeQuery();
-			if (rs.next()) {
-				count = rs.getInt(1);
-			}
-		}
-		catch (Exception e) {
-			throw new KuraStoreException(e, "Cannot get message count");
-		}
-		finally {
-			close(rs);
-			close(stmt);
-			close(conn);
-		}
-		
-		return count;
-	}
-    
-	private synchronized void resetIdentityGenerator() throws KuraStoreException
-	{
-		execute(m_sqlResetId);
-	}
-	
-	public synchronized DataMessage store(String topic, byte[] payload, int qos, boolean retain, int priority) throws KuraStoreException
-	{
-		if (topic == null || topic.trim().length() == 0) {
-			throw new IllegalArgumentException("topic");
-		}
-		
-		// Priority 0 are used for life-cycle messages like birth and death certificates. 
-		// Priority 1 are used for remove management by Cloudlet applications.  
-		// For those messages, bypass the max message count check of the DB cache;
-		// we want to publish those message even if the db is full, so allow their storage.
-		if (priority != 0 && priority != 1) {
-			int count = getMessageCount();
-			s_logger.debug("Store message count: {}", count);
-			if (count >= m_capacity) {
-				s_logger.error("Store capacity exceeded");
-				throw new KuraStoreCapacityReachedException("Store capacity exceeded");
-			}
-		}
-		
-		DataMessage message = null;
-		try {
-			message = storeInternal(topic, payload, qos, retain, priority);
-		} catch (KuraStoreException e) {
-			// Try to reset the sequence generator and store the message again.
-			// FIXME: it doesn't work but if we restart Kura the sequence generator restarts from 0!
-			Throwable cause = e.getCause();
-			if (cause instanceof SQLException) {
-				SQLException sqle = (SQLException) cause;
-				int errorCode = sqle.getErrorCode();
-				if (errorCode == -3416) {
-					s_logger.warn("Identity generator limit exceeded. Resetting it...");
-					resetIdentityGenerator();
-					message = storeInternal(topic, payload, qos, retain, priority);
-				} else {
-					throw e;
-				}
-			} else {
-				throw e;
-			}
-		}
-		
-		return message;
-	}
-	
-    private synchronized DataMessage storeInternal(String topic, byte[] payload, int qos, boolean retain, int priority) throws KuraStoreException 
-	{
-		if (topic == null || topic.trim().length() == 0) {
-			throw new IllegalArgumentException("topic");
-		}
-
-		Timestamp now = new Timestamp((new Date()).getTime());
-
-		int messageId = -1;
-		ResultSet rs = null;
-		Connection conn = null;
-		PreparedStatement pstmt = null;
-		PreparedStatement cstmt = null;
-		try {			
-			
-			conn = getConnection();
-
-			// store message
-			pstmt = conn.prepareStatement(m_sqlStore);
-			pstmt.setString   (1,  topic);				// topic
-			pstmt.setInt      (2,  qos);				// qos
-			pstmt.setBoolean  (3,  retain);				// retain
-			pstmt.setTimestamp(4,  now, m_utcCalendar); // createdOn
-			pstmt.setTimestamp(5,  null);				// publishedOn
-            pstmt.setInt      (6,  -1);                 // publishedMessageId
-			pstmt.setTimestamp(7,  null);				// confirmedOn
-			pstmt.setBytes    (8,  payload);			// payload
-			pstmt.setInt      (9, priority);            // priority
-			pstmt.setString   (10, null);               // sessionId
-			pstmt.setTimestamp(11, null);				// droppedOn
-			pstmt.execute();			
-			
-			// retrieve message id
-			cstmt = conn.prepareStatement("CALL IDENTITY();");
-			rs = cstmt.executeQuery();
-			if (rs != null && rs.next()) {
-				messageId = rs.getInt(1);
-			}
-			
-			conn.commit();
-		}
-		catch (SQLException e) {
-			rollback(conn);
-			s_logger.error("SQL error code: {}", e.getErrorCode());
-			throw new KuraStoreException(e, "Cannot store message");
-		}
-		finally {
-			close(rs);
-			close(cstmt);
-			close(pstmt);
-			close(conn);
-		}
-		return get(messageId);
-	}
-        
-    public synchronized DataMessage get(int msgId) throws KuraStoreException
-    {
-    	DataMessage msg = null;
-		ResultSet rs = null;
-		Connection conn = null;
-		PreparedStatement stmt = null;
-		try {			
-			
-			conn = getConnection();
-			stmt = conn.prepareStatement(m_sqlGetMessage);
-			stmt.setInt(1, msgId);
-			rs = stmt.executeQuery();
-			if (rs.next()) {
-				msg  = buildDataMessage(rs);
-			}
-		}
-		catch (Exception e) {
-			throw new KuraStoreException(e, "Cannot get message by ID: " + msgId);
-		}
-		finally {
-			close(rs);
-			close(stmt);
-			close(conn);
-		}
-		return msg;
-    }
-    
-    public synchronized DataMessage getNextMessage() throws KuraStoreException
-    {
-    	DataMessage msg = null;
-		ResultSet rs = null;
-		Connection conn = null;
-		PreparedStatement stmt = null;
-		try {			
-			
-			conn = getConnection();
-			stmt = conn.prepareStatement(m_sqlGetNextMessage);
-			rs = stmt.executeQuery();
-			if (rs != null && rs.next()) {
-				msg  = buildDataMessage(rs);
-			}
-		}
-		catch (Exception e) {
-			throw new KuraStoreException(e, "Cannot get message next message");
-		}
-		finally {
-			close(rs);
-			close(stmt);
-			close(conn);
-		}
-		return msg;
-    }
-    
-	public synchronized void published(int msgId, int publishedMsgId, String sessionId) throws KuraStoreException {
-		Timestamp now = new Timestamp((new Date()).getTime());
-
-		Connection conn = null;
-		PreparedStatement stmt = null;
-		try {			
-			
-			conn = getConnection();
-			stmt = conn.prepareStatement(m_sqlSetPublished);
-			stmt.setTimestamp(1, now, m_utcCalendar); // timestamp
-			stmt.setInt      (2, publishedMsgId);
-			stmt.setString   (3, sessionId);
-			stmt.setInt      (4, msgId);
-			
-			stmt.execute();
-			conn.commit();
-		}
-		catch (SQLException e) {
-			rollback(conn);
-			throw new KuraStoreException(e, "Cannot update timestamp");
-		}
-		finally {
-			close(stmt);
-			close(conn);
-		}
-	}
-	
-	public synchronized void published(int msgId) throws KuraStoreException {
-		updateTimestamp(m_sqlSetPublished2, msgId);
-	}
-
-	public synchronized void confirmed(int msgId) throws KuraStoreException {
-		updateTimestamp(m_sqlSetConfirmed, msgId);
-	}
-    
-    public synchronized List<DataMessage> allUnpublishedMessagesNoPayload() throws KuraStoreException {    
-    	// Order by priority, createdOn
-    	return listMessages(m_sqlAllUnpublishedMessages);
-    }
-    
-	public synchronized List<DataMessage> allInFlightMessagesNoPayload() throws KuraStoreException {
-    	// Order by priority, createdOn
-		return listMessages(m_sqlAllInFlightMessages);
-	}
-	
-	public synchronized List<DataMessage> allDroppedInFlightMessagesNoPayload() throws KuraStoreException {
-    	// Order by priority, createdOn
-    	return listMessages(m_sqlAllDroppedInFlightMessages);		
-	}
-    
-	public synchronized void unpublishAllInFlighMessages() throws KuraStoreException {
-		execute(m_sqlUnpublishAllInFlightMessages);			
-	}
-	
-	public synchronized void dropAllInFlightMessages()  throws KuraStoreException {
-		updateTimestamp(m_sqlDropAllInFlightMessages);
-	}
-    
-    public synchronized void deleteStaleMessages(int purgeAge) throws KuraStoreException {
-    	final int INTERVAL_FIELD_OVERFLOW = -3435;
-    	Timestamp now = new Timestamp((new Date()).getTime());
-    	// Delete dropped messages (published with QoS > 0)
-    	try {
-    		execute(m_sqlDeleteDroppedMessages, now, purgeAge);
-    	} catch (KuraStoreException e) {
-    		// Interval field overflow
-    		Throwable cause = e.getCause();
-    		if (cause != null && cause instanceof SQLDataException && ((SQLDataException) cause).getErrorCode() == INTERVAL_FIELD_OVERFLOW) {
-    			s_logger.info("Delete all dropped messages older than one year");
-    			execute(m_sqlDeleteDroppedMessages2, now, 0);
-    		} else {
-    			throw e;
-    		}
-    	}
-    	
-    	// Delete stale confirmed messages (published with QoS > 0)
-    	try {
-    		execute(m_sqlDeleteConfirmedMessages, now, purgeAge);
-    	} catch (KuraStoreException e) {
-    		// Interval field overflow
-    		Throwable cause = e.getCause();
-    		if (cause != null && cause instanceof SQLDataException && ((SQLDataException) cause).getErrorCode() == INTERVAL_FIELD_OVERFLOW) {
-    			s_logger.info("Delete all confirmed messages older than one year");
-    			execute(m_sqlDeleteConfirmedMessages2, now, 0);
-    		} else {
-    			throw e;
-    		}    			
-    	}
-    	
-    	// Delete stale published messages with QoS == 0
-    	try {
-    		execute(m_sqlDeletePublishedMessages, now, purgeAge);
-    	} catch (KuraStoreException e) {
-    		// Interval field overflow
-    		Throwable cause = e.getCause();
-    		if (cause != null && cause instanceof SQLDataException && ((SQLDataException) cause).getErrorCode() == INTERVAL_FIELD_OVERFLOW) {
-    			s_logger.info("Delete all published messages older than one year");
-    			execute(m_sqlDeletePublishedMessages2, now, 0);
-    		} else {
-    			throw e;
-    		}    		
-    	}
-	}
-	
-=======
 
     private synchronized int getMessageCount() throws KuraStoreException {
         ResultSet rs = null;
@@ -965,7 +524,6 @@
     }
 
     @Override
->>>>>>> e3f74823
     public synchronized void defrag() throws KuraStoreException {
         execute("CHECKPOINT DEFRAG"); // regains the disk space
     }
@@ -977,179 +535,6 @@
 
     @Override
     public synchronized void repair() throws KuraStoreException {
-<<<<<<< HEAD
-    	// See:
-    	// https://sourceforge.net/p/hsqldb/discussion/73674/thread/a08046eb/#7960
-		ResultSet rs = null;
-		Connection conn = null;
-		PreparedStatement pstmt = null;
-		Statement stmt = null;
-		int count = -1;
-		try {			
-			
-			conn = getConnection();
-			// Get the count of IDs for which duplicates exist
-			pstmt = conn.prepareStatement(m_sqlDuplicateCount);
-			rs = pstmt.executeQuery();
-			if (rs.next()) {
-				count = rs.getInt(1);
-			}
-			
-			if (count <= 0) {
-				return;
-			}
-			
-			s_logger.error("Found messages with duplicate ID. Count of IDs for which duplicates exist: {}. Attempting to repair...", count);
-			
-			stmt = conn.createStatement();
-			
-			stmt.execute(m_sqlDropPrimaryKey);
-			s_logger.info("Primary key dropped");
-			
-			stmt.execute(m_sqlDeleteDuplicates);
-			s_logger.info("Duplicate messages deleted");
-			
-			stmt.execute(m_sqlCreatePrimaryKey);
-			s_logger.info("Primary key created");
-			
-			conn.commit();
-			
-			stmt.execute("CHECKPOINT DEFRAG");
-			s_logger.info("Checkpoint defrag");
-			conn.commit();
-		}
-		catch (SQLException e) {
-			rollback(conn);
-			throw new KuraStoreException(e, "Cannot repair database");
-		}
-		finally {
-			close(rs);
-			close(pstmt);
-			close(stmt);
-			close(conn);
-		}
-    }
-    
-	// ------------------------------------------------------------------
-	//
-	//      Private Methods  
-	//
-	// ------------------------------------------------------------------    
-    
-    
-    private synchronized void updateTimestamp(String sql, Integer... msgIds) throws KuraStoreException 
-    {
-		Timestamp now = new Timestamp((new Date()).getTime());
-
-		Connection conn = null;
-		PreparedStatement stmt = null;
-		try {			
-			
-			conn = getConnection();
-			stmt = conn.prepareStatement(sql);
-			stmt.setTimestamp(1, now, m_utcCalendar); // timestamp
-
-			for (int i=0; i<msgIds.length; i++) {
-			    stmt.setInt(2+i, msgIds[i]);  // messageId
-			}
-			stmt.execute();
-			conn.commit();
-		}
-		catch (SQLException e) {
-			rollback(conn);
-			throw new KuraStoreException(e, "Cannot update timestamp");
-		}
-		finally {
-			close(stmt);
-			close(conn);
-		}
-    }
-    
-    private synchronized List<DataMessage> listMessages(String sql, Integer... params) throws KuraStoreException 
-    {    	
-    	List<DataMessage> msgs = new ArrayList<DataMessage>();
-    	
-		ResultSet rs = null;
-		Connection conn = null;
-		PreparedStatement stmt = null;
-		try {			
-			
-			conn = getConnection();
-			stmt = conn.prepareStatement(sql);
-			if (params != null) {
-				for (int i=0; i<params.length; i++) {
-					stmt.setInt(2+i, params[i]);  // timeInterval
-				}
-			}
-			
-			rs   = stmt.executeQuery();			
-			msgs = buildDataMessagesNoPayload(rs);
-		}
-		catch (Exception e) {
-			throw new KuraStoreException(e, "Cannot list messages");
-		}
-		finally {
-			close(rs);
-			close(stmt);
-			close(conn);
-		}
-		
-		return msgs;
-    }
-
-    private synchronized void execute(String sql, Integer... params) throws KuraStoreException 
-    {
-		Connection conn = null;
-		PreparedStatement stmt = null;
-		try {			
-			
-			conn = getConnection();
-			stmt = conn.prepareStatement(sql);
-			for (int i=0; i<params.length; i++) {
-			    stmt.setInt(1+i, params[i]); 
-			}
-			stmt.execute();
-			conn.commit();
-		}
-		catch (SQLException e) {
-			rollback(conn);
-			throw new KuraStoreException(e, "Cannot execute query");
-		}
-		finally {
-			close(stmt);
-			close(conn);
-		}
-    }
-    
-    private synchronized void execute(String sql, Timestamp timestamp, Integer... params) throws KuraStoreException 
-    {
-		Connection conn = null;
-		PreparedStatement stmt = null;
-		try {			
-			
-			conn = getConnection();
-			stmt = conn.prepareStatement(sql);
-			if (timestamp != null) {
-				stmt.setTimestamp(1, timestamp, m_utcCalendar);
-			}
-			for (int i=0; i<params.length; i++) {
-			    stmt.setInt(2+i, params[i]); 
-			}
-			stmt.execute();
-			conn.commit();
-		}
-		catch (SQLException e) {
-			rollback(conn);
-			throw new KuraStoreException(e, "Cannot execute query");
-		}
-		finally {
-			close(stmt);
-			close(conn);
-		}
-    }
-
-    
-=======
         // See:
         // https://sourceforge.net/p/hsqldb/discussion/73674/thread/a08046eb/#7960
         ResultSet rs = null;
@@ -1311,7 +696,6 @@
     //
     // Private Methods: Connection Management
     //
->>>>>>> e3f74823
     // ------------------------------------------------------------------
 
     private List<DataMessage> buildDataMessagesNoPayload(ResultSet rs) throws SQLException, IOException {
