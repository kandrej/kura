--- conflicted
+++ resolved
@@ -36,11 +36,6 @@
 import org.eclipse.kura.configuration.ConfigurationService;
 import org.eclipse.kura.core.data.store.DbDataStore;
 import org.eclipse.kura.data.DataService;
-<<<<<<< HEAD
-import org.eclipse.kura.data.listener.DataServiceListener;
-import org.eclipse.kura.data.transport.listener.DataTransportListener;
-=======
->>>>>>> e3f74823
 import org.eclipse.kura.data.DataTransportService;
 import org.eclipse.kura.data.DataTransportToken;
 import org.eclipse.kura.data.listener.DataServiceListener;
@@ -54,646 +49,6 @@
 import org.slf4j.Logger;
 import org.slf4j.LoggerFactory;
 
-<<<<<<< HEAD
-public class DataServiceImpl implements DataService, DataTransportListener, ConfigurableComponent, CloudConnectionStatusComponent {
-	
-	private static final Logger s_logger = LoggerFactory
-			.getLogger(DataServiceImpl.class);
-	
-	private static final int TRANSPORT_TASK_TIMEOUT = 1; // In seconds
-	
-	private static final String AUTOCONNECT_PROP_NAME = "connect.auto-on-startup";
-	private static final String CONNECT_DELAY_PROP_NAME = "connect.retry-interval";
-	private static final String DISCONNECT_DELAY_PROP_NAME = "disconnect.quiesce-timeout";
-	private static final String STORE_HOUSEKEEPER_INTERVAL_PROP_NAME = "store.housekeeper-interval";
-	private static final String STORE_PURGE_AGE_PROP_NAME = "store.purge-age";
-	private static final String STORE_CAPACITY_PROP_NAME = "store.capacity";
-	private static final String REPUBLISH_IN_FLIGHT_MSGS_PROP_NAME = "in-flight-messages.republish-on-new-session";
-	private static final String MAX_IN_FLIGHT_MSGS_PROP_NAME = "in-flight-messages.max-number";
-	private static final String IN_FLIGHT_MSGS_CONGESTION_TIMEOUT_PROP_NAME = "in-flight-messages.congestion-timeout";
-	
-	private Map<String, Object> m_properties = new HashMap<String, Object>();
-	
-	private DataTransportService m_dataTransportService;
-	private DbService m_dbService;
-	private DataServiceListenerS m_dataServiceListeners;
-	
-	protected ScheduledExecutorService m_reconnectExecutor;
-	private ScheduledFuture<?> m_reconnectFuture;
-	
-	// A dedicated executor for the publishing task
-	private ScheduledExecutorService m_publisherExecutor;
-	
-	private DataStore m_store;
-	
-	private Map<DataTransportToken, Integer> m_inFlightMsgIds;
-
-	private ScheduledExecutorService m_congestionExecutor;
-	private ScheduledFuture<?> m_congestionFuture;
-
-	private CloudConnectionStatusService m_cloudConnectionStatusService;
-	private CloudConnectionStatusEnum m_notificationStatus = CloudConnectionStatusEnum.OFF;
-	
-	// ----------------------------------------------------------------
-	//
-	// Activation APIs
-	//
-	// ----------------------------------------------------------------
-
-	protected void activate(ComponentContext componentContext,
-			Map<String, Object> properties) {
-		String pid = (String) properties.get(ConfigurationService.KURA_SERVICE_PID);
-		s_logger.info("Activating {}...", pid);
-		
-		m_reconnectExecutor = Executors.newSingleThreadScheduledExecutor();
-		m_publisherExecutor = Executors.newSingleThreadScheduledExecutor();
-		m_congestionExecutor = Executors.newSingleThreadScheduledExecutor();
-						
-		m_properties.putAll(properties);
-		
-		String[] parts = pid.split("-");
-		String table = "ds_messages";
-		if (parts.length > 1) {
-				table += "_" + parts[1];
-		}
-		m_store = new DbDataStore(table);
-		
-		try {
-			m_store.start(m_dbService,
-					(Integer) m_properties.get(STORE_HOUSEKEEPER_INTERVAL_PROP_NAME),
-					(Integer) m_properties.get(STORE_PURGE_AGE_PROP_NAME),
-					(Integer) m_properties.get(STORE_CAPACITY_PROP_NAME));
-			
-			// The initial list of in-flight messages
-			List<DataMessage> inFlightMsgs = m_store.allInFlightMessagesNoPayload();
-			
-			// The map associating a DataTransportToken with a message ID
-			m_inFlightMsgIds = new ConcurrentHashMap<DataTransportToken, Integer>();
-			
-			if (inFlightMsgs != null) {
-				for (DataMessage message : inFlightMsgs) {
-					
-					DataTransportToken token = new DataTransportToken(message.getPublishedMessageId(), message.getSessionId());
-					m_inFlightMsgIds.put(token, message.getId());
-					
-					s_logger.debug("Restored in-fligh messages from store. Topic: {}, ID: {}, MQTT message ID: {}",
-							new Object[] {message.getTopic(), message.getId(), message.getPublishedMessageId()});
-				}
-			}
-		} catch (KuraStoreException e) {
-			s_logger.error("Failed to start store", e);
-			throw new ComponentException("Failed to start store", e);
-		}
-		
-		m_dataServiceListeners = new DataServiceListenerS(componentContext);
-		
-		//Register the component in the CloudConnectionStatus Service
-		m_cloudConnectionStatusService.register(this);
-		
-		m_dataTransportService.addDataTransportListener(this);
-		
-		startReconnectTask();
-	}
-	
-	public void updated(Map<String, Object> properties) {
-		s_logger.info("Updating {}...", properties.get(ConfigurationService.KURA_SERVICE_PID));
-		
-		stopReconnectTask();
-		
-		m_properties.clear();
-		m_properties.putAll(properties);
-		
-		m_store.update((Integer) m_properties.get(STORE_HOUSEKEEPER_INTERVAL_PROP_NAME),
-				(Integer) m_properties.get(STORE_PURGE_AGE_PROP_NAME),
-				(Integer) m_properties.get(STORE_CAPACITY_PROP_NAME));
-		
-		if (!m_dataTransportService.isConnected()) {
-			startReconnectTask();
-		}
-	}
-	
-	protected void deactivate(ComponentContext componentContext) {
-		s_logger.info("Deactivating {}...", m_properties.get(ConfigurationService.KURA_SERVICE_PID));
-		
-		stopReconnectTask();
-		m_reconnectExecutor.shutdownNow();
-		
-		m_congestionExecutor.shutdownNow();
-		
-		disconnect();
-		
-		// Await termination of the publisher executor tasks
-		try {
-			m_publisherExecutor.awaitTermination(TRANSPORT_TASK_TIMEOUT, TimeUnit.SECONDS);
-		} catch (InterruptedException e) {
-			s_logger.info("Interrupted", e);
-		}
-		m_publisherExecutor.shutdownNow();
-				
-		m_dataTransportService.removeDataTransportListener(this);
-				
-		m_store.stop();
-	}
-		
-	// ----------------------------------------------------------------
-	//
-	// Dependencies
-	//
-	// ----------------------------------------------------------------
-	
-	public void setDataTransportService(DataTransportService dataTransportService) {
-		this.m_dataTransportService = dataTransportService;
-	}
-
-	public void unsetDataTransportService(DataTransportService dataTransportService) {
-		this.m_dataTransportService = null;
-	}
-
-	public void setDbService(DbService dbService) {
-		this.m_dbService = dbService;
-	}
-
-	public void unsetDbService(DbService dbService) {
-		this.m_dbService = null;
-	}
-	
-	public void setCloudConnectionStatusService(CloudConnectionStatusService cloudConnectionStatusService){
-		this.m_cloudConnectionStatusService = cloudConnectionStatusService;
-	}
-	
-	public void unsetCloudConnectionStatusService(CloudConnectionStatusService cloudConnectionStatusService){
-		this.m_cloudConnectionStatusService = null;
-	}
-	
-	@Override
-	public void addDataServiceListener(DataServiceListener listener) {
-		m_dataServiceListeners.add(listener);	
-	}
-
-	@Override
-	public void removeDataServiceListener(DataServiceListener listener) {
-		m_dataServiceListeners.remove(listener);
-	}
-	
-	@Override
-	public void onConnectionEstablished(boolean newSession) {
-		
-		s_logger.info("Notified connected");
-		m_cloudConnectionStatusService.updateStatus(this, CloudConnectionStatusEnum.ON);
-		
-		// On a new session all messages the were in-flight in the previous session
-		// would be lost and never confirmed by the DataPublisherService.
-		//
-		// If the DataPublisherService is configured with Clean Start flag set to true,
-		// then the session and connection boundaries are the same.
-		// Otherwise, a session spans multiple connections as far as the client connects
-		// to the same broker instance with the same client ID.
-		//
-		// We have two options here:
-		// Forget them.
-		// Unpublish them so they will be republished on the new session.
-		//
-		// The latter has the potential drawback that duplicates can be generated with any QoS.
-		// This can occur for example if the DataPublisherService is connecting with a different client ID
-		// or to a different broker URL resolved to the same broker instance.
-		//
-		// Also note that unpublished messages will be republished accordingly to their
-		// original priority. Thus a message reordering may occur too.
-		// Even if we artificially upgraded the priority of unpublished messages to -1 so to
-		// republish them first, their relative order would not necessarily match the order
-		// in the DataPublisherService persistence.
-		
-		if (newSession) {
-			Boolean unpublishInFlightMsgs = (Boolean) m_properties.get(REPUBLISH_IN_FLIGHT_MSGS_PROP_NAME);
-			
-			if (unpublishInFlightMsgs) {
-				s_logger.info("New session established. Unpublishing all in-flight messages. Disregarding the QoS level, this may cause duplicate messages.");
-				try {
-					m_store.unpublishAllInFlighMessages();
-					m_inFlightMsgIds.clear();
-				} catch (KuraStoreException e) {
-					s_logger.error("Failed to unpublish in-flight messages", e);
-				}
-			} else {
-				s_logger.info("New session established. Dropping all in-flight messages.");
-				try {
-					m_store.dropAllInFlightMessages();
-					m_inFlightMsgIds.clear();
-				} catch (KuraStoreException e) {
-					s_logger.error("Failed to drop in-flight messages", e);
-				}
-			}
-		}
-		
-		// Notify the listeners
-		m_dataServiceListeners.onConnectionEstablished();
-		
-		// Schedule execution of a publisher task
-		submitPublishingWork();
-	}
-
-	@Override
-	public void onDisconnecting() 
-	{		
-		s_logger.info("Notified disconnecting");
-		
-		// Notify the listeners
-		m_dataServiceListeners.onDisconnecting();
-		
-		// Schedule execution of a publisher task waiting until done or timeout.
-		Future<?> future = submitPublishingWork();
-		try {
-			future.get(TRANSPORT_TASK_TIMEOUT, TimeUnit.SECONDS);
-		} catch (InterruptedException e) {
-			s_logger.info("Interrupted while waiting for the publishing work to complete");
-		} catch (ExecutionException e) {
-			s_logger.warn("ExecutionException while waiting for the publishing work to complete", e);
-		} catch (TimeoutException e) {
-			s_logger.warn("Timeout while waiting for the publishing work to complete");
-		}
-	}
-
-	@Override
-	public void onDisconnected() 
-	{		
-		s_logger.info("Notified disconnected");
-		m_cloudConnectionStatusService.updateStatus(this, CloudConnectionStatusEnum.OFF);
-		
-		// Notify the listeners
-		m_dataServiceListeners.onDisconnected();
-	}
-
-	@Override
-	public void onConfigurationUpdating(boolean wasConnected) {
-		s_logger.info("Notified DataTransportService configuration updating...");
-		stopReconnectTask();
-		disconnect(0);
-	}
-
-	@Override
-	public void onConfigurationUpdated(boolean wasConnected) 
-	{
-		s_logger.info("Notified DataTransportService configuration updated.");
-		boolean autoConnect = startReconnectTask();
-		if (!autoConnect && wasConnected) {			
-			try {
-				connect();
-			} catch (KuraConnectException e) {
-				s_logger.error("Error during re-connect after configuration update.", e);
-			}
-		}
-	}
-
-
-	@Override
-	public void onConnectionLost(Throwable cause) 
-	{		
-		s_logger.info("connectionLost");
-		
-		stopReconnectTask(); // Just in case...
-		startReconnectTask();
-		
-		// Notify the listeners
-		m_dataServiceListeners.onConnectionLost(cause);
-	}
-
-	@Override
-	public void onMessageArrived(String topic, byte[] payload, int qos,
-			boolean retained) {
-		
-		s_logger.debug("Message arrived on topic: {}", topic);
-		
-		// Notify the listeners
-		m_dataServiceListeners.onMessageArrived(topic, payload, qos, retained);
-		
-		submitPublishingWork();
-	}
-
-	@Override
-	// It's very important that the publishInternal and messageConfirmed methods are synchronized
-	public synchronized void onMessageConfirmed(DataTransportToken token) {
-		
-		s_logger.debug("Confirmed message with MQTT message ID: {} on session ID: {}",
-				token.getMessageId(), token.getSessionId());
-		
-		Integer messageId = m_inFlightMsgIds.remove(token);
-		if (messageId == null) {
-			s_logger.info("Confirmed message published with MQTT message ID: {} not tracked in the map of in-flight messages", token.getMessageId());
-		} else {
-
-			DataMessage confirmedMessage = null; 
-			try {
-				s_logger.info("Confirmed message ID: {} to store", messageId);
-				m_store.confirmed(messageId);
-				confirmedMessage = m_store.get(messageId);
-			} catch (KuraStoreException e) {
-				s_logger.error("Cannot confirm message to store", e);
-			}
-			
-			// Notify the listeners
-			if (confirmedMessage != null) {
-				String topic = confirmedMessage.getTopic();
-				m_dataServiceListeners.onMessageConfirmed(messageId, topic);
-			}
-			else {
-				s_logger.error("Confirmed Message with ID {} could not be loaded from the DataStore.", messageId);
-			}
-		}
-		
-		if (m_inFlightMsgIds.size() < (Integer) m_properties.get(MAX_IN_FLIGHT_MSGS_PROP_NAME)) {
-			handleInFlightDecongestion();
-		}
-		
-		submitPublishingWork();
-	}
-
-	@Override
-	public void connect() throws KuraConnectException {
-		stopReconnectTask();
-		if (!m_dataTransportService.isConnected()) {
-			m_dataTransportService.connect();
-		}
-	}
-
-	@Override
-	public boolean isConnected() {
-		return m_dataTransportService.isConnected();
-	}
-	
-	@Override
-	public boolean isAutoConnectEnabled() {
-		return (Boolean)m_properties.get(AUTOCONNECT_PROP_NAME);
-	}
-	
-	@Override
-	public int getRetryInterval() {
-		return (Integer) m_properties.get(CONNECT_DELAY_PROP_NAME);
-	}
-
-	@Override
-	public void disconnect(long quiesceTimeout) {
-		stopReconnectTask();
-		m_dataTransportService.disconnect(quiesceTimeout);
-	}
-
-	@Override
-	public void subscribe(String topic, int qos) throws KuraTimeoutException, KuraException, KuraNotConnectedException {
-		m_dataTransportService.subscribe(topic, qos);
-	}
-
-	@Override
-	public void unsubscribe(String topic) throws KuraTimeoutException, KuraException, KuraNotConnectedException {
-		m_dataTransportService.unsubscribe(topic);
-	}
-
-	@Override
-	public int publish(String topic, byte[] payload, int qos, boolean retain,
-			int priority) throws KuraStoreException {
-		
-		s_logger.info("Storing message on topic :{}, priority: {}", topic, priority);
-
-		DataMessage dataMsg = m_store.store(topic, payload, qos, retain, priority);		
-		s_logger.info("Stored message on topic :{}, priority: {}", topic, priority);		
-		
-		submitPublishingWork();
-		
-		return dataMsg.getId();
-	}
-	
-	@Override
-	public List<Integer> getUnpublishedMessageIds(String topicRegex) throws KuraStoreException {
-		List<DataMessage> messages = m_store.allUnpublishedMessagesNoPayload();
-		return buildMessageIds(messages, topicRegex);
-	}
-	
-	@Override
-	public List<Integer> getInFlightMessageIds(String topicRegex) throws KuraStoreException {
-		List<DataMessage> messages = m_store.allInFlightMessagesNoPayload();
-		return buildMessageIds(messages, topicRegex);
-	}
-	
-	@Override
-	public List<Integer> getDroppedInFlightMessageIds(String topicRegex) throws KuraStoreException {
-		List<DataMessage> messages = m_store.allDroppedInFlightMessagesNoPayload();
-		return buildMessageIds(messages, topicRegex);
-	}
-	
-	private boolean startReconnectTask() 
-	{
-		if (m_reconnectFuture != null && !m_reconnectFuture.isDone()) {
-			s_logger.error("Reconnect task already running");
-			throw new IllegalStateException("Reconnect task already running");
-		}
-		
-		//
-    	// Establish a reconnect Thread based on the reconnect interval
-		boolean autoConnect = (Boolean) m_properties.get(AUTOCONNECT_PROP_NAME);
-    	int reconnectInterval = (Integer) m_properties.get(CONNECT_DELAY_PROP_NAME);    			
-		if (autoConnect) {
-
-			// Change notification status to slow blinking when connection is expected to happen in the future
-			m_cloudConnectionStatusService.updateStatus(this, CloudConnectionStatusEnum.SLOW_BLINKING);
-			// add a delay on the reconnect
-			int maxDelay = reconnectInterval/5;
-			maxDelay = maxDelay > 0 ? maxDelay : 1;
-			int initialDelay = (new Random()).nextInt(maxDelay);
-			
-			s_logger.info("Starting reconnect task with initial delay {}", initialDelay);
-			m_reconnectFuture = m_reconnectExecutor.scheduleAtFixedRate(new Runnable() {
-				@Override
-				public void run() {
-					String originalName = Thread.currentThread().getName();
-					Thread.currentThread().setName("DataServiceImpl:ReconnectTask");
-					boolean connected = false;
-					try {
-						s_logger.info("Connecting...");
-						if (m_dataTransportService.isConnected()) {
-							s_logger.info("Already connected. Reconnect task will be terminated.");
-						}
-						else {
-							m_dataTransportService.connect();
-							s_logger.info("Connected. Reconnect task will be terminated.");
-						}
-						connected = true;
-					} catch (Exception e) {
-						s_logger.warn("Connect failed", e.getCause().getMessage());
-					} catch (Error e) {
-						// There's nothing we can do here but log an exception.
-						s_logger.error("Unexpected Error. Task will be terminated", e);
-						throw e;
-					} finally {
-						Thread.currentThread().setName(originalName);
-						if (connected) {
-							// Throwing an exception will suppress subsequent executions of this periodic task.
-							throw new RuntimeException("Connected. Reconnect task will be terminated.");
-						}
-					}
-				}
-			},
-			initialDelay, 		// initial delay
-			reconnectInterval, // repeat every reconnect interval until we stopped. 
-			TimeUnit.SECONDS);
-		}else{
-			// Change notification status to off. Connection is not expected to happen in the future
-		    m_cloudConnectionStatusService.updateStatus(this, CloudConnectionStatusEnum.OFF);
-		}
-		return autoConnect;
-	}
-	
-	private void stopReconnectTask() {
-		if (m_reconnectFuture != null && !m_reconnectFuture.isDone()) {
-
-			s_logger.info("Reconnect task running. Stopping it");
-
-			m_reconnectFuture.cancel(true);
-		}
-	}
-	
-	private void disconnect() {
-		long millis = (Integer) m_properties.get(DISCONNECT_DELAY_PROP_NAME) * 1000L;
-		m_dataTransportService.disconnect(millis);
-	}
-	
-	// Submit a new publishing work if any
-	// TODO: only one instance of the Runnable is needed
-	private Future<?> submitPublishingWork() 
-	{
-		return m_publisherExecutor.submit(new Runnable() {		
-			@Override
-			public void run() {
-				Thread.currentThread().setName("DataServiceImpl:Submit");
-				if (!m_dataTransportService.isConnected()) {
-					s_logger.info("DataPublisherService not connected");
-					return;
-				}
-				try {
-					
-					// Compared with getting all unpublished messages, getting one message at a time
-					// is a little bit inefficient (we query the underlying DB every time)
-					// but improves responsiveness to high priority message.
-					// TODO: add a getUnpublishedMessages with a limit argument?
-					// getNextMessage is a special case with limit = 1.
-					DataMessage message = null;
-					while ((message = m_store.getNextMessage()) != null) {
-						
-						// Further limit the maximum number of in-flight messages
-						if (message.getQos() > 0) {
-							if (m_inFlightMsgIds.size() >= (Integer) m_properties.get(MAX_IN_FLIGHT_MSGS_PROP_NAME)) {
-								s_logger.warn("The configured maximum number of in-flight messages has been reached");
-								handleInFlightCongestion();
-								break;
-							}
-						}
-						
-						publishInternal(message);
-						
-						// TODO: add a 'message throttle' configuration parameter to
-						// slow down publish rate?
-						
-						// Notify the listeners
-						m_dataServiceListeners.onMessagePublished(message.getId(), message.getTopic());
-					}
-				} catch (KuraConnectException e) {
-					s_logger.info("DataPublisherService is not connected", e);
-				} catch (KuraTooManyInflightMessagesException e) {
-					s_logger.info("Too many in-flight messages", e);
-					handleInFlightCongestion();
-				} catch (Exception e) {
-					s_logger.error("Probably an unrecoverable exception", e);
-				}
-			}
-		});
-	}
-	
-	// It's very important that the publishInternal and messageConfirmed methods are synchronized
-	private synchronized void publishInternal(DataMessage message)
-			throws KuraConnectException, KuraTooManyInflightMessagesException, KuraStoreException, KuraException {
-		
-		String topic = message.getTopic();
-		byte[] payload = message.getPayload();
-		int qos = message.getQos();
-		boolean retain = message.isRetain();
-		int msgId = message.getId();
-		
-		s_logger.debug("Publishing message with ID: {} on topic: {}, priority: {}",
-				new Object[] {msgId, topic, message.getPriority()});		
-		
-		DataTransportToken token = m_dataTransportService.publish(topic, payload, qos, retain);
-		
-		if (token == null) {
-			m_store.published(msgId);
-			s_logger.debug("Published message with ID: {}", msgId);
-		} else {
-			
-			// Check if the token is already tracked in the map (in which case we are in trouble)
-			Integer trackedMsgId = m_inFlightMsgIds.get(token);
-			if (trackedMsgId != null) {
-				s_logger.error("Token already tracked: "+token.getSessionId()+"-"+token.getMessageId());
-			}
-			
-			m_inFlightMsgIds.put(token, msgId);
-			m_store.published(msgId, token.getMessageId(), token.getSessionId());
-			s_logger.debug("Published message with ID: {} and MQTT message ID: {}", msgId, token.getMessageId());
-		}
-	}
-	
-	private List<Integer> buildMessageIds(List<DataMessage> messages, String topicRegex) {
-		Pattern topicPattern = Pattern.compile(topicRegex);
-		List<Integer> ids = new ArrayList<Integer>();
-		
-		if (messages != null) {
-			for (DataMessage message : messages) {
-				String topic = message.getTopic();
-				if (topicPattern.matcher(topic).matches()) {
-					ids.add(message.getId());
-				}
-			}
-		}
-		
-		return ids;
-	}
-	
-	private void handleInFlightCongestion() {
-		int timeout = (Integer) m_properties.get(IN_FLIGHT_MSGS_CONGESTION_TIMEOUT_PROP_NAME);
-		
-		// Do not schedule more that one task at a time
-		if (timeout != 0 && (m_congestionFuture == null || m_congestionFuture.isDone())) {
-			s_logger.warn("In-flight message congestion timeout started");
-			m_congestionFuture = m_congestionExecutor.schedule(new Runnable() {
-				@Override
-				public void run() {
-					Thread.currentThread().setName("DataServiceImpl:InFlightCongestion");
-					s_logger.warn("In-flight message congestion timeout elapsed. Disconnecting and reconnecting again");
-					disconnect();
-					startReconnectTask();
-				}
-			},
-			timeout,
-			TimeUnit.SECONDS);
-		}
-	}
-	
-	private void handleInFlightDecongestion() {
-		if (m_congestionFuture != null && !m_congestionFuture.isDone()) {
-			m_congestionFuture.cancel(true);
-		}
-	}
-
-	@Override
-	public int getNotificationPriority() {
-		return CloudConnectionStatusService.PRIORITY_LOW;
-	}
-
-	@Override
-	public CloudConnectionStatusEnum getNotificationStatus() {
-		return m_notificationStatus;
-	}
-
-	@Override
-	public void setNotificationStatus(CloudConnectionStatusEnum status) {
-		m_notificationStatus = status;
-	}
-=======
 public class DataServiceImpl
         implements DataService, DataTransportListener, ConfigurableComponent, CloudConnectionStatusComponent {
 
@@ -1326,5 +681,4 @@
     public void setNotificationStatus(CloudConnectionStatusEnum status) {
         this.m_notificationStatus = status;
     }
->>>>>>> e3f74823
 }