<?xml version="1.0" encoding="UTF-8"?>
<!--

    Copyright (c) 2011, 2014 Eurotech and/or its affiliates

     All rights reserved. This program and the accompanying materials
     are made available under the terms of the Eclipse Public License v1.0
     which accompanies this distribution, and is available at
     http://www.eclipse.org/legal/epl-v10.html

    Contributors:
      Eurotech

-->
<project xmlns="http://maven.apache.org/POM/4.0.0" xmlns:xsi="http://www.w3.org/2001/XMLSchema-instance"
	xsi:schemaLocation="http://maven.apache.org/POM/4.0.0 http://maven.apache.org/xsd/maven-4.0.0.xsd">
	<modelVersion>4.0.0</modelVersion>

	<parent>
		<groupId>org.eclipse.kura</groupId>
		<artifactId>kura</artifactId>
<<<<<<< HEAD
		<version>1.1.1</version>
=======
		<version>1.1.2</version>
>>>>>>> c26d77b8
		<relativePath>../manifest_pom.xml</relativePath>
	</parent>

	<properties>
		<kura.basedir>${project.basedir}/..</kura.basedir>
	</properties>

	<artifactId>org.eclipse.kura.core</artifactId>
<<<<<<< HEAD
	<version>1.0.2</version>
=======
	<version>1.0.3</version>
>>>>>>> c26d77b8
	<packaging>eclipse-plugin</packaging>

        <build>
                <plugins>
                        <plugin>
                                <groupId>org.eclipse.tycho</groupId>
                                <artifactId>tycho-packaging-plugin</artifactId>
                                <version>${tycho-version}</version>
                                <configuration>
                                        <format>'${kura.build.version}'</format>
                                </configuration>
                                <executions>
                                        <execution>
                                                <phase>package</phase>
                                                <id>package-plugin</id>
                                                <goals>
                                                        <goal>package-plugin</goal>
                                                </goals>
                                                <configuration>
                                                        <finalName>${project.artifactId}_${project.version}.v${kura.build.version}</finalName>
                                                </configuration>
                                        </execution>
                                </executions>
                        </plugin>
                </plugins>
                <pluginManagement>
                	<plugins>
                		<!--This plugin's configuration is used to store Eclipse m2e settings only. It has no influence on the Maven build itself.-->
                		<plugin>
                			<groupId>org.eclipse.m2e</groupId>
                			<artifactId>lifecycle-mapping</artifactId>
                			<version>1.0.0</version>
                			<configuration>
                				<lifecycleMappingMetadata>
                					<pluginExecutions>
                						<pluginExecution>
                							<pluginExecutionFilter>
                								<groupId>
                									org.eclipse.tycho
                								</groupId>
                								<artifactId>
                									tycho-packaging-plugin
                								</artifactId>
                								<versionRange>
                									[0.18.1,)
                								</versionRange>
                								<goals>
                									<goal>
                										build-qualifier
                									</goal>
                									<goal>
                										validate-version
                									</goal>
                									<goal>
                										validate-id
                									</goal>
                								</goals>
                							</pluginExecutionFilter>
                							<action>
                								<ignore></ignore>
                							</action>
                						</pluginExecution>
                						<pluginExecution>
                							<pluginExecutionFilter>
                								<groupId>
                									org.eclipse.tycho
                								</groupId>
                								<artifactId>
                									tycho-compiler-plugin
                								</artifactId>
                								<versionRange>
                									[0.20.0,)
                								</versionRange>
                								<goals>
                									<goal>compile</goal>
                								</goals>
                							</pluginExecutionFilter>
                							<action>
                								<ignore></ignore>
                							</action>
                						</pluginExecution>
                						<pluginExecution>
                							<pluginExecutionFilter>
                								<groupId>
                									org.jacoco
                								</groupId>
                								<artifactId>
                									jacoco-maven-plugin
                								</artifactId>
                								<versionRange>
                									[0.6.4.201312101107,)
                								</versionRange>
                								<goals>
                									<goal>
                										prepare-agent
                									</goal>
                								</goals>
                							</pluginExecutionFilter>
                							<action>
                								<ignore></ignore>
                							</action>
                						</pluginExecution>
                					</pluginExecutions>
                				</lifecycleMappingMetadata>
                			</configuration>
                		</plugin>
                	</plugins>
                </pluginManagement>
        </build>
</project><|MERGE_RESOLUTION|>--- conflicted
+++ resolved
@@ -19,11 +19,7 @@
 	<parent>
 		<groupId>org.eclipse.kura</groupId>
 		<artifactId>kura</artifactId>
-<<<<<<< HEAD
-		<version>1.1.1</version>
-=======
 		<version>1.1.2</version>
->>>>>>> c26d77b8
 		<relativePath>../manifest_pom.xml</relativePath>
 	</parent>
 
@@ -32,11 +28,7 @@
 	</properties>
 
 	<artifactId>org.eclipse.kura.core</artifactId>
-<<<<<<< HEAD
-	<version>1.0.2</version>
-=======
 	<version>1.0.3</version>
->>>>>>> c26d77b8
 	<packaging>eclipse-plugin</packaging>
 
         <build>
