/*******************************************************************************
 * Copyright (c) 2011, 2016 Eurotech and/or its affiliates
 *
 * All rights reserved. This program and the accompanying materials
 * are made available under the terms of the Eclipse Public License v1.0
 * which accompanies this distribution, and is available at
 * http://www.eclipse.org/legal/epl-v10.html
 *
 * Contributors:
 *     Eurotech
 *******************************************************************************/
package org.eclipse.kura.net.admin;

import java.util.ArrayList;
import java.util.Dictionary;
import java.util.HashMap;
import java.util.Hashtable;
import java.util.List;
import java.util.Map;
import java.util.StringTokenizer;
import java.util.concurrent.Executors;
import java.util.concurrent.ScheduledExecutorService;
import java.util.concurrent.TimeUnit;

import org.eclipse.kura.KuraErrorCode;
import org.eclipse.kura.KuraException;
import org.eclipse.kura.configuration.ComponentConfiguration;
import org.eclipse.kura.configuration.KuraConfigReadyEvent;
import org.eclipse.kura.configuration.KuraNetConfigReadyEvent;
import org.eclipse.kura.configuration.SelfConfiguringComponent;
import org.eclipse.kura.core.configuration.ComponentConfigurationImpl;
import org.eclipse.kura.core.configuration.metatype.ObjectFactory;
import org.eclipse.kura.core.configuration.metatype.Tad;
import org.eclipse.kura.core.configuration.metatype.Tocd;
import org.eclipse.kura.core.configuration.metatype.Tscalar;
import org.eclipse.kura.core.net.EthernetInterfaceConfigImpl;
import org.eclipse.kura.core.net.LoopbackInterfaceConfigImpl;
import org.eclipse.kura.core.net.NetworkConfiguration;
import org.eclipse.kura.core.net.NetworkConfigurationVisitor;
import org.eclipse.kura.core.net.WifiInterfaceConfigImpl;
import org.eclipse.kura.core.net.WifiInterfaceImpl;
import org.eclipse.kura.core.net.modem.ModemInterfaceConfigImpl;
import org.eclipse.kura.core.net.modem.ModemInterfaceImpl;
import org.eclipse.kura.linux.net.modem.SupportedSerialModemInfo;
import org.eclipse.kura.linux.net.modem.SupportedSerialModemsInfo;
import org.eclipse.kura.linux.net.modem.UsbModemDriver;
import org.eclipse.kura.linux.net.util.LinuxNetworkUtil;
import org.eclipse.kura.net.EthernetInterface;
import org.eclipse.kura.net.LoopbackInterface;
import org.eclipse.kura.net.NetInterface;
import org.eclipse.kura.net.NetInterfaceAddress;
import org.eclipse.kura.net.NetInterfaceType;
import org.eclipse.kura.net.NetworkService;
import org.eclipse.kura.net.admin.event.NetworkConfigurationChangeEvent;
import org.eclipse.kura.net.admin.modem.SupportedUsbModemsFactoryInfo;
import org.eclipse.kura.net.admin.visitor.linux.LinuxReadVisitor;
import org.eclipse.kura.net.admin.visitor.linux.LinuxWriteVisitor;
import org.eclipse.kura.net.modem.CellularModem;
import org.eclipse.kura.net.modem.ModemManagerService;
import org.eclipse.kura.usb.UsbModemDevice;
import org.eclipse.kura.usb.UsbNetDevice;
import org.eclipse.kura.usb.UsbService;
import org.osgi.service.component.ComponentContext;
import org.osgi.service.event.Event;
import org.osgi.service.event.EventAdmin;
import org.osgi.service.event.EventConstants;
import org.osgi.service.event.EventHandler;
import org.osgi.service.event.EventProperties;
import org.slf4j.Logger;
import org.slf4j.LoggerFactory;

<<<<<<< HEAD
public class NetworkConfigurationServiceImpl implements NetworkConfigurationService, SelfConfiguringComponent, EventHandler {
    
=======
public class NetworkConfigurationServiceImpl
        implements NetworkConfigurationService, SelfConfiguringComponent, EventHandler {

>>>>>>> e3f74823
    public static final String UNCONFIGURED_MODEM_REGEX = "^\\d+-\\d+(\\.\\d+)*$";

    private static final Logger s_logger = LoggerFactory.getLogger(NetworkConfigurationServiceImpl.class);

    private final static String[] EVENT_TOPICS = { KuraConfigReadyEvent.KURA_CONFIG_EVENT_READY_TOPIC };

    private NetworkService m_networkService;
    private EventAdmin m_eventAdmin;
    private UsbService m_usbService;
    private ModemManagerService m_modemManagerService;

    private List<NetworkConfigurationVisitor> m_readVisitors;
    private List<NetworkConfigurationVisitor> m_writeVisitors;

    private ScheduledExecutorService m_executorUtil;
    private boolean m_firstConfig = true;

    // ----------------------------------------------------------------
    //
    // Dependencies
    //
    // ----------------------------------------------------------------
    public void setNetworkService(NetworkService networkService) {
        this.m_networkService = networkService;
    }

    public void unsetNetworkService(NetworkService networkService) {
        this.m_networkService = null;
    }

    public void setEventAdmin(EventAdmin eventAdmin) {
        this.m_eventAdmin = eventAdmin;
    }

    public void unsetEventAdmin(EventAdmin eventAdmin) {
        this.m_eventAdmin = null;
    }

    public void setUsbService(UsbService usbService) {
        this.m_usbService = usbService;
    }

    public void unsetUsbService(UsbService usbService) {
        this.m_usbService = null;
    }

    public void setModemManagerService(ModemManagerService modemManagerService) {
        s_logger.debug("Set the modem manager service");
        this.m_modemManagerService = modemManagerService;
    }

    public void unsetModemManagerService(ModemManagerService modemManagerService) {
        s_logger.debug("Unset the modem manager service");
        this.m_modemManagerService = null;
    }

    // ----------------------------------------------------------------
    //
    // Activation APIs
    //
    // ----------------------------------------------------------------
    /*
     * Do not have a default activate for this self configuring component because we are not using it at startup
     * protected void activate(ComponentContext componentContext) {}
     */

    protected void activate(ComponentContext componentContext, Map<String, Object> properties) {
        s_logger.debug("activate(componentContext, properties)...");

        Dictionary<String, String[]> d = new Hashtable<String, String[]>();
        d.put(EventConstants.EVENT_TOPIC, EVENT_TOPICS);
        componentContext.getBundleContext().registerService(EventHandler.class.getName(), this, d);

        this.m_executorUtil = Executors.newSingleThreadScheduledExecutor();

        this.m_executorUtil.schedule(new Runnable() {

            @Override
            public void run() {
                // make sure we don't miss the setting of firstConfig
                NetworkConfigurationServiceImpl.this.m_firstConfig = false;
            }
        }, 3, TimeUnit.MINUTES);

        this.m_readVisitors = new ArrayList<NetworkConfigurationVisitor>();
        this.m_readVisitors.add(LinuxReadVisitor.getInstance());

        this.m_writeVisitors = new ArrayList<NetworkConfigurationVisitor>();
        this.m_writeVisitors.add(LinuxWriteVisitor.getInstance());

        // we are intentionally ignoring the properties from ConfigAdmin at startup
        if (properties == null) {
            s_logger.debug("Got null properties...");
        } else {
            s_logger.debug("Props...{}", properties);
        }
    }

    protected void deactivate(ComponentContext componentContext) {
        s_logger.debug("deactivate()");
        this.m_writeVisitors = null;
        this.m_readVisitors = null;
        this.m_executorUtil.shutdownNow();
    }

    @Override
    public void handleEvent(Event event) {
        s_logger.debug("handleEvent - topic: {}", event.getTopic());
        String topic = event.getTopic();
        if (topic.equals(KuraConfigReadyEvent.KURA_CONFIG_EVENT_READY_TOPIC)) {
            this.m_firstConfig = false;
            this.m_executorUtil.schedule(new Runnable() {

                @Override
                public void run() {
                    Map<String, Object> props = new HashMap<String, Object>();
                    EventProperties eventProps = new EventProperties(props);
                    s_logger.info("postInstalledEvent() :: posting KuraNetConfigReadyEvent");
                    NetworkConfigurationServiceImpl.this.m_eventAdmin.postEvent(
                            new Event(KuraNetConfigReadyEvent.KURA_NET_CONFIG_EVENT_READY_TOPIC, eventProps));
                }
            }, 5, TimeUnit.SECONDS);
        }
    }

    @Override
    public void setNetworkConfiguration(NetworkConfiguration networkConfiguration) throws KuraException {
        updated(networkConfiguration.getConfigurationProperties());
    }

    public synchronized void updated(Map<String, Object> properties) {
        // skip the first config
        if (this.m_firstConfig) {
            s_logger.debug("Ignoring first configuration");
            this.m_firstConfig = false;
            return;
        }

        try {
            if (properties != null) {
                s_logger.debug("new properties - updating");
                s_logger.debug("modified.interface.names: {}", properties.get("modified.interface.names"));

                // dynamically insert the type properties..
                Map<String, Object> modifiedProps = new HashMap<String, Object>();
                modifiedProps.putAll(properties);
                String interfaces = (String) properties.get("net.interfaces");
                StringTokenizer st = new StringTokenizer(interfaces, ",");
                while (st.hasMoreTokens()) {
                    String interfaceName = st.nextToken();
                    StringBuilder sb = new StringBuilder();
                    sb.append("net.interface.").append(interfaceName).append(".type");

                    NetInterfaceType type = LinuxNetworkUtil.getType(interfaceName);
                    if (type == NetInterfaceType.UNKNOWN) {
                        if (interfaceName.matches(UNCONFIGURED_MODEM_REGEX)) {
                            // If the interface name is in a form such as "1-3.4" (USB address), assume it is a modem
                            type = NetInterfaceType.MODEM;
                        } else {
                            SupportedSerialModemInfo serialModemInfo = SupportedSerialModemsInfo.getModem();
                            if (serialModemInfo != null && serialModemInfo.getModemName().equals(interfaceName)) {
                                type = NetInterfaceType.MODEM;
                            }
                        }
                    }
                    modifiedProps.put(sb.toString(), type.toString());
                }

                NetworkConfiguration networkConfig = new NetworkConfiguration(modifiedProps);

                for (NetworkConfigurationVisitor visitor : this.m_writeVisitors) {
                    networkConfig.accept(visitor);
                }

                // raise the event because there was a change
                this.m_eventAdmin.postEvent(new NetworkConfigurationChangeEvent(modifiedProps));
            } else {
                s_logger.debug("properties are null");
            }
        } catch (Exception e) {
            // TODO - would still want an event if partially successful?
            s_logger.error("Error updating the configuration", e);
        }
    }

    @Override
    public synchronized ComponentConfiguration getConfiguration() throws KuraException {
        s_logger.debug("getConfiguration()");
        try {
            NetworkConfiguration networkConfiguration = getNetworkConfiguration();
            return new ComponentConfigurationImpl(PID, getDefinition(),
                    networkConfiguration.getConfigurationProperties());
        } catch (Exception e) {
            throw new KuraException(KuraErrorCode.INTERNAL_ERROR, e);
        }
    }

    // @Override
    // FIXME:MC Introducing a short lived cache will make startup much faster.
    @Override
    public synchronized NetworkConfiguration getNetworkConfiguration() throws KuraException {
        NetworkConfiguration networkConfiguration = new NetworkConfiguration();

        // Get the current values
        List<NetInterface<? extends NetInterfaceAddress>> allNetworkInterfaces = this.m_networkService
                .getNetworkInterfaces();
        Map<String, NetInterface<? extends NetInterfaceAddress>> allNetworkInterfacesMap = new HashMap<String, NetInterface<? extends NetInterfaceAddress>>();
        Map<String, NetInterface<? extends NetInterfaceAddress>> activeNetworkInterfacesMap = new HashMap<String, NetInterface<? extends NetInterfaceAddress>>();
        for (NetInterface<? extends NetInterfaceAddress> netInterface : allNetworkInterfaces) {
            allNetworkInterfacesMap.put(netInterface.getName(), netInterface);
            if (netInterface.isUp()) {
                activeNetworkInterfacesMap.put(netInterface.getName(), netInterface);
            }
        }

        // Create the NetInterfaceConfig objects
        if (allNetworkInterfacesMap.keySet() != null) {
            for (NetInterface<? extends NetInterfaceAddress> netInterface : allNetworkInterfacesMap.values()) {

                String interfaceName = netInterface.getName();
                try {
                    // ignore mon interface
                    if (interfaceName.startsWith("mon.")) {
                        continue;
                    }
                    // ignore redpine vlan interface
                    if (interfaceName.startsWith("rpine")) {
                        continue;
                    }
                    // ignore usb0 for beaglebone
                    if (interfaceName.startsWith("usb0") && System.getProperty("target.device").equals("beaglebone")) {
                        continue;
                    }

                    NetInterfaceType type = netInterface.getType();
                    if (type == NetInterfaceType.UNKNOWN) {
                        if (interfaceName.matches(UNCONFIGURED_MODEM_REGEX)) {
                            // If the interface name is in a form such as "1-3.4", assume it is a modem
                            type = NetInterfaceType.MODEM;
                        } else {
                            SupportedSerialModemInfo serialModemInfo = SupportedSerialModemsInfo.getModem();
                            if (serialModemInfo != null && serialModemInfo.getModemName().equals(interfaceName)) {
                                type = NetInterfaceType.MODEM;
                            }
                        }
                    }

                    s_logger.debug("Getting config for {} type: {}", interfaceName, type);
                    switch (type) {
                    case LOOPBACK:
                        LoopbackInterface<? extends NetInterfaceAddress> activeLoopInterface = (LoopbackInterface<? extends NetInterfaceAddress>) netInterface;
                        LoopbackInterfaceConfigImpl loopbackInterfaceConfig = null;
                        loopbackInterfaceConfig = new LoopbackInterfaceConfigImpl(activeLoopInterface);
                        networkConfiguration.addNetInterfaceConfig(loopbackInterfaceConfig);
                        break;

                    case ETHERNET:
                        EthernetInterface<? extends NetInterfaceAddress> activeEthInterface = (EthernetInterface<? extends NetInterfaceAddress>) netInterface;
                        EthernetInterfaceConfigImpl ethernetInterfaceConfig = null;
                        ethernetInterfaceConfig = new EthernetInterfaceConfigImpl(activeEthInterface);
                        networkConfiguration.addNetInterfaceConfig(ethernetInterfaceConfig);
                        break;

                    case WIFI:
                        WifiInterfaceImpl<? extends NetInterfaceAddress> activeWifiInterface = (WifiInterfaceImpl<? extends NetInterfaceAddress>) netInterface;
                        WifiInterfaceConfigImpl wifiInterfaceConfig = null;
                        wifiInterfaceConfig = new WifiInterfaceConfigImpl(activeWifiInterface);
                        networkConfiguration.addNetInterfaceConfig(wifiInterfaceConfig);
                        break;

                    case MODEM:
                        ModemInterfaceImpl<? extends NetInterfaceAddress> activeModemInterface = (ModemInterfaceImpl<? extends NetInterfaceAddress>) netInterface;
                        addPropertiesInModemInterface(activeModemInterface);
                        ModemInterfaceConfigImpl modemInterfaceConfig = null;
                        modemInterfaceConfig = new ModemInterfaceConfigImpl(activeModemInterface);
                        networkConfiguration.addNetInterfaceConfig(modemInterfaceConfig);
                        break;

                    case UNKNOWN:
                        s_logger.debug("Found interface of unknown type in current configuration: {}. Ignoring it.",
                                interfaceName);
                        break;

                    default:
                        s_logger.debug("Unsupported type: {} - not adding to configuration. Ignoring it.", type);
                    }
                } catch (Exception e) {
                    s_logger.warn("Error fetching information for network interface: {}", interfaceName, e);
                }
            }
        }

        // populate the NetInterfaceConfigs
        for (NetworkConfigurationVisitor visitor : this.m_readVisitors) {
            networkConfiguration.accept(visitor);
        }

        return networkConfiguration;
    }

    private void addPropertiesInModemInterface(ModemInterfaceImpl<? extends NetInterfaceAddress> modemInterface)
            throws KuraException {
        String interfaceName = modemInterface.getName();
        if (this.m_modemManagerService != null) {
            String modemPort = this.m_networkService.getModemUsbPort(interfaceName);
            if (modemPort == null) {
                modemPort = interfaceName;
            }
            CellularModem modem = this.m_modemManagerService.getModemService(modemPort);
            if (modem != null) {

                // set modem properties
                modemInterface.setSerialNumber(modem.getSerialNumber());
                modemInterface.setModel(modem.getModel());
                modemInterface.setFirmwareVersion(modem.getRevisionID());
                modemInterface.setGpsSupported(modem.isGpsSupported());

                // set modem driver
                UsbModemDevice usbModemDevice = (UsbModemDevice) modemInterface.getUsbDevice();
                if (usbModemDevice != null) {
                    List<? extends UsbModemDriver> drivers = null;
                    drivers = SupportedUsbModemsFactoryInfo.getDeviceDrivers(usbModemDevice.getVendorId(),
                            usbModemDevice.getProductId());
                    if (drivers != null && drivers.size() > 0) {
                        UsbModemDriver driver = drivers.get(0);
                        modemInterface.setDriver(driver.getName());
                    }
                }
            }
        }
    }

    private Tocd getDefinition() throws KuraException {
        ObjectFactory objectFactory = new ObjectFactory();
        Tocd tocd = objectFactory.createTocd();

        tocd.setName("NetworkConfigurationService");
        tocd.setId("org.eclipse.kura.net.admin.NetworkConfigurationService");
        tocd.setDescription("Network Configuration Service");

        // get the USB network interfaces (if any)
        List<UsbNetDevice> usbNetDevices = this.m_usbService.getUsbNetDevices();

        Tad tad = objectFactory.createTad();
        tad.setId("net.interfaces");
        tad.setName("net.interfaces");
        tad.setType(Tscalar.STRING);
        tad.setCardinality(10000);
        tad.setRequired(true);
        tad.setDefault("");
        tad.setDescription(NetworkAdminConfigurationMessages.getMessage(NetworkAdminConfiguration.PLATFORM_INTERFACES));
        tocd.addAD(tad);

        // Get the network interfaces on the platform
        try {
            List<String> networkInterfaceNames = LinuxNetworkUtil.getAllInterfaceNames();
            for (String ifaceName : networkInterfaceNames) {
                // get the current configuration for this interface
                NetInterfaceType type = LinuxNetworkUtil.getType(ifaceName);

                String prefix = "net.interface.";

                if (type == NetInterfaceType.LOOPBACK) {
                    tad = objectFactory.createTad();
                    tad.setId(new StringBuffer().append(prefix).append(ifaceName).append(".config.mtu").toString());
                    tad.setName(new StringBuffer().append(prefix).append(ifaceName).append(".config.mtu").toString());
                    tad.setType(Tscalar.INTEGER);
                    tad.setCardinality(0);
                    tad.setRequired(true);
                    tad.setDefault("");
                    tad.setDescription(
                            NetworkAdminConfigurationMessages.getMessage(NetworkAdminConfiguration.CONFIG_MTU));
                    tocd.addAD(tad);

                    tad = objectFactory.createTad();
                    tad.setId(new StringBuffer().append(prefix).append(ifaceName).append(".config.autoconnect")
                            .toString());
                    tad.setName(new StringBuffer().append(prefix).append(ifaceName).append(".config.autoconnect")
                            .toString());
                    tad.setType(Tscalar.BOOLEAN);
                    tad.setCardinality(0);
                    tad.setRequired(true);
                    tad.setDefault("");
                    tad.setDescription(
                            NetworkAdminConfigurationMessages.getMessage(NetworkAdminConfiguration.CONFIG_AUTOCONNECT));
                    tocd.addAD(tad);

                    tad = objectFactory.createTad();
                    tad.setId(new StringBuffer().append(prefix).append(ifaceName).append(".config.driver").toString());
                    tad.setName(
                            new StringBuffer().append(prefix).append(ifaceName).append(".config.driver").toString());
                    tad.setType(Tscalar.STRING);
                    tad.setCardinality(0);
                    tad.setRequired(false);
                    tad.setDefault("");
                    tad.setDescription(
                            NetworkAdminConfigurationMessages.getMessage(NetworkAdminConfiguration.CONFIG_DRIVER));
                    tocd.addAD(tad);

                    tad = objectFactory.createTad();
                    tad.setId(new StringBuffer().append(prefix).append(ifaceName).append(".config.ip4.address")
                            .toString());
                    tad.setName(new StringBuffer().append(prefix).append(ifaceName).append(".config.ip4.address")
                            .toString());
                    tad.setType(Tscalar.STRING);
                    tad.setCardinality(0);
                    tad.setRequired(false);
                    tad.setDefault("");
                    tad.setDescription(NetworkAdminConfigurationMessages
                            .getMessage(NetworkAdminConfiguration.CONFIG_IPV4_ADDRESS));
                    tocd.addAD(tad);

                    tad = objectFactory.createTad();
                    tad.setId(new StringBuffer().append(prefix).append(ifaceName).append(".config.ip4.prefix")
                            .toString());
                    tad.setName(new StringBuffer().append(prefix).append(ifaceName).append(".config.ip4.prefix")
                            .toString());
                    tad.setType(Tscalar.SHORT);
                    tad.setCardinality(0);
                    tad.setRequired(false);
                    tad.setDefault("");
                    tad.setDescription(
                            NetworkAdminConfigurationMessages.getMessage(NetworkAdminConfiguration.CONFIG_IPV4_PREFIX));
                    tocd.addAD(tad);
                } else if (type == NetInterfaceType.ETHERNET || type == NetInterfaceType.WIFI) {
                    if (usbNetDevices != null) {
                        for (UsbNetDevice usbNetDevice : usbNetDevices) {
                            if (usbNetDevice.getInterfaceName().equals(ifaceName)) {
                                // found a match - add the read only fields?
                                tad = objectFactory.createTad();
                                tad.setId(new StringBuffer().append(prefix).append(ifaceName).append(".usb.port")
                                        .toString());
                                tad.setName(new StringBuffer().append(prefix).append(ifaceName).append(".usb.port")
                                        .toString());
                                tad.setType(Tscalar.STRING);
                                tad.setCardinality(0);
                                tad.setRequired(false);
                                tad.setDefault("");
                                tad.setDescription(NetworkAdminConfigurationMessages
                                        .getMessage(NetworkAdminConfiguration.USB_PORT));
                                tocd.addAD(tad);

                                tad = objectFactory.createTad();
                                tad.setId(new StringBuffer().append(prefix).append(ifaceName)
                                        .append(".usb.manufacturer").toString());
                                tad.setName(new StringBuffer().append(prefix).append(ifaceName)
                                        .append(".usb.manfacturer").toString());
                                tad.setType(Tscalar.STRING);
                                tad.setCardinality(0);
                                tad.setRequired(false);
                                tad.setDefault("");
                                tad.setDescription(NetworkAdminConfigurationMessages
                                        .getMessage(NetworkAdminConfiguration.USB_MANUFACTURER));
                                tocd.addAD(tad);

                                tad = objectFactory.createTad();
                                tad.setId(new StringBuffer().append(prefix).append(ifaceName).append(".usb.product")
                                        .toString());
                                tad.setName(new StringBuffer().append(prefix).append(ifaceName).append(".usb.product")
                                        .toString());
                                tad.setType(Tscalar.STRING);
                                tad.setCardinality(0);
                                tad.setRequired(false);
                                tad.setDefault("");
                                tad.setDescription(NetworkAdminConfigurationMessages
                                        .getMessage(NetworkAdminConfiguration.USB_PRODUCT));
                                tocd.addAD(tad);

                                tad = objectFactory.createTad();
                                tad.setId(new StringBuffer().append(prefix).append(ifaceName)
                                        .append(".usb.manufacturer.id").toString());
                                tad.setName(new StringBuffer().append(prefix).append(ifaceName)
                                        .append(".usb.manfacturer.id").toString());
                                tad.setType(Tscalar.STRING);
                                tad.setCardinality(0);
                                tad.setRequired(false);
                                tad.setDefault("");
                                tad.setDescription(NetworkAdminConfigurationMessages
                                        .getMessage(NetworkAdminConfiguration.USB_MANUFACTURER_ID));
                                tocd.addAD(tad);

                                tad = objectFactory.createTad();
                                tad.setId(new StringBuffer().append(prefix).append(ifaceName).append(".usb.product.id")
                                        .toString());
                                tad.setName(new StringBuffer().append(prefix).append(ifaceName)
                                        .append(".usb.product.id").toString());
                                tad.setType(Tscalar.STRING);
                                tad.setCardinality(0);
                                tad.setRequired(false);
                                tad.setDefault("");
                                tad.setDescription(NetworkAdminConfigurationMessages
                                        .getMessage(NetworkAdminConfiguration.USB_PRODUCT_ID));
                                tocd.addAD(tad);

                                // no need to continue
                                break;
                            }
                        }
                    }

                    tad = objectFactory.createTad();
                    tad.setId(new StringBuffer().append(prefix).append(ifaceName).append(".config.mtu").toString());
                    tad.setName(new StringBuffer().append(prefix).append(ifaceName).append(".config.mtu").toString());
                    tad.setType(Tscalar.INTEGER);
                    tad.setCardinality(0);
                    tad.setRequired(true);
                    tad.setDefault("");
                    tad.setDescription(
                            NetworkAdminConfigurationMessages.getMessage(NetworkAdminConfiguration.CONFIG_MTU));
                    tocd.addAD(tad);

                    tad = objectFactory.createTad();
                    tad.setId(new StringBuffer().append(prefix).append(ifaceName).append(".config.autoconnect")
                            .toString());
                    tad.setName(new StringBuffer().append(prefix).append(ifaceName).append(".config.autoconnect")
                            .toString());
                    tad.setType(Tscalar.BOOLEAN);
                    tad.setCardinality(0);
                    tad.setRequired(true);
                    tad.setDefault("");
                    tad.setDescription(
                            NetworkAdminConfigurationMessages.getMessage(NetworkAdminConfiguration.CONFIG_AUTOCONNECT));
                    tocd.addAD(tad);

                    tad = objectFactory.createTad();
                    tad.setId(new StringBuffer().append(prefix).append(ifaceName).append(".config.dhcpClient4.enabled")
                            .toString());
                    tad.setName(new StringBuffer().append(prefix).append(ifaceName)
                            .append(".config.dhcpClient4.enabled").toString());
                    tad.setType(Tscalar.BOOLEAN);
                    tad.setCardinality(0);
                    tad.setRequired(true);
                    tad.setDefault("");
                    tad.setDescription(NetworkAdminConfigurationMessages
                            .getMessage(NetworkAdminConfiguration.CONFIG_IPV4_DHCP_CLIENT_ENABLED));
                    tocd.addAD(tad);

                    tad = objectFactory.createTad();
                    tad.setId(new StringBuffer().append(prefix).append(ifaceName).append(".config.ip4.address")
                            .toString());
                    tad.setName(new StringBuffer().append(prefix).append(ifaceName).append(".config.ip4.address")
                            .toString());
                    tad.setType(Tscalar.STRING);
                    tad.setCardinality(0);
                    tad.setRequired(false);
                    tad.setDefault("");
                    tad.setDescription(NetworkAdminConfigurationMessages
                            .getMessage(NetworkAdminConfiguration.CONFIG_IPV4_ADDRESS));
                    tocd.addAD(tad);

                    tad = objectFactory.createTad();
                    tad.setId(new StringBuffer().append(prefix).append(ifaceName).append(".config.ip4.prefix")
                            .toString());
                    tad.setName(new StringBuffer().append(prefix).append(ifaceName).append(".config.ip4.prefix")
                            .toString());
                    tad.setType(Tscalar.SHORT);
                    tad.setCardinality(0);
                    tad.setRequired(false);
                    tad.setDefault("");
                    tad.setDescription(
                            NetworkAdminConfigurationMessages.getMessage(NetworkAdminConfiguration.CONFIG_IPV4_PREFIX));
                    tocd.addAD(tad);

                    tad = objectFactory.createTad();
                    tad.setId(new StringBuffer().append(prefix).append(ifaceName).append(".config.ip4.gateway")
                            .toString());
                    tad.setName(new StringBuffer().append(prefix).append(ifaceName).append(".config.ip4.gateway")
                            .toString());
                    tad.setType(Tscalar.STRING);
                    tad.setCardinality(0);
                    tad.setRequired(false);
                    tad.setDefault("");
                    tad.setDescription(NetworkAdminConfigurationMessages
                            .getMessage(NetworkAdminConfiguration.CONFIG_IPV4_GATEWAY));
                    tocd.addAD(tad);

                    // DNS and WINS
                    tad = objectFactory.createTad();
                    tad.setId(new StringBuffer().append(prefix).append(ifaceName).append(".config.dnsServers")
                            .toString());
                    tad.setName(new StringBuffer().append(prefix).append(ifaceName).append(".config.dnsServers")
                            .toString());
                    tad.setType(Tscalar.STRING);
                    tad.setCardinality(10000);
                    tad.setRequired(false);
                    tad.setDefault("");
                    tad.setDescription(
                            NetworkAdminConfigurationMessages.getMessage(NetworkAdminConfiguration.CONFIG_DNS_SERVERS));
                    tocd.addAD(tad);

                    tad = objectFactory.createTad();
                    tad.setId(new StringBuffer().append(prefix).append(ifaceName).append(".config.winsServers")
                            .toString());
                    tad.setName(new StringBuffer().append(prefix).append(ifaceName).append(".config.winsServers")
                            .toString());
                    tad.setType(Tscalar.STRING);
                    tad.setCardinality(10000);
                    tad.setRequired(false);
                    tad.setDefault("");
                    tad.setDescription(NetworkAdminConfigurationMessages
                            .getMessage(NetworkAdminConfiguration.CONFIG_WINS_SERVERS));
                    tocd.addAD(tad);

                    tad = objectFactory.createTad();
                    tad.setId(new StringBuffer().append(prefix).append(ifaceName).append(".config.dhcpServer4.enabled")
                            .toString());
                    tad.setName(new StringBuffer().append(prefix).append(ifaceName)
                            .append(".config.dhcpServer4.enabled").toString());
                    tad.setType(Tscalar.BOOLEAN);
                    tad.setCardinality(0);
                    tad.setRequired(false);
                    tad.setDefault("");
                    tad.setDescription(NetworkAdminConfigurationMessages
                            .getMessage(NetworkAdminConfiguration.CONFIG_IPV4_DHCP_SERVER_ENABLED));
                    tocd.addAD(tad);

                    tad = objectFactory.createTad();
                    tad.setId(new StringBuffer().append(prefix).append(ifaceName)
                            .append(".config.dhcpServer4.defaultLeaseTime").toString());
                    tad.setName(new StringBuffer().append(prefix).append(ifaceName)
                            .append(".config.dhcpServer4.defaultLeaseTime").toString());
                    tad.setType(Tscalar.INTEGER);
                    tad.setCardinality(0);
                    tad.setRequired(false);
                    tad.setDefault("");
                    tad.setDescription(NetworkAdminConfigurationMessages
                            .getMessage(NetworkAdminConfiguration.CONFIG_IPV4_DHCP_SERVER_DEFAULT_LEASE_TIME));
                    tocd.addAD(tad);

                    tad = objectFactory.createTad();
                    tad.setId(new StringBuffer().append(prefix).append(ifaceName)
                            .append(".config.dhcpServer4.maxLeaseTime").toString());
                    tad.setName(new StringBuffer().append(prefix).append(ifaceName)
                            .append(".config.dhcpServer4.maxLeaseTime").toString());
                    tad.setType(Tscalar.INTEGER);
                    tad.setCardinality(0);
                    tad.setRequired(false);
                    tad.setDefault("");
                    tad.setDescription(NetworkAdminConfigurationMessages
                            .getMessage(NetworkAdminConfiguration.CONFIG_IPV4_DHCP_SERVER_MAX_LEASE_TIME));
                    tocd.addAD(tad);

                    tad = objectFactory.createTad();
                    tad.setId(new StringBuffer().append(prefix).append(ifaceName).append(".config.dhcpServer4.prefix")
                            .toString());
                    tad.setName(new StringBuffer().append(prefix).append(ifaceName).append(".config.dhcpServer4.prefix")
                            .toString());
                    tad.setType(Tscalar.SHORT);
                    tad.setCardinality(0);
                    tad.setRequired(false);
                    tad.setDefault("");
                    tad.setDescription(NetworkAdminConfigurationMessages
                            .getMessage(NetworkAdminConfiguration.CONFIG_IPV4_DHCP_SERVER_PREFIX));
                    tocd.addAD(tad);

                    tad = objectFactory.createTad();
                    tad.setId(new StringBuffer().append(prefix).append(ifaceName)
                            .append(".config.dhcpServer4.rangeStart").toString());
                    tad.setName(new StringBuffer().append(prefix).append(ifaceName)
                            .append(".config.dhcpServer4.rangeStart").toString());
                    tad.setType(Tscalar.STRING);
                    tad.setCardinality(0);
                    tad.setRequired(false);
                    tad.setDefault("");
                    tad.setDescription(NetworkAdminConfigurationMessages
                            .getMessage(NetworkAdminConfiguration.CONFIG_IPV4_DHCP_SERVER_RANGE_START));
                    tocd.addAD(tad);

                    tad = objectFactory.createTad();
                    tad.setId(new StringBuffer().append(prefix).append(ifaceName).append(".config.dhcpServer4.rangeEnd")
                            .toString());
                    tad.setName(new StringBuffer().append(prefix).append(ifaceName)
                            .append(".config.dhcpServer4.rangeEnd").toString());
                    tad.setType(Tscalar.STRING);
                    tad.setCardinality(0);
                    tad.setRequired(false);
                    tad.setDefault("");
                    tad.setDescription(NetworkAdminConfigurationMessages
                            .getMessage(NetworkAdminConfiguration.CONFIG_IPV4_DHCP_SERVER_RANGE_END));
                    tocd.addAD(tad);

                    tad = objectFactory.createTad();
                    tad.setId(new StringBuffer().append(prefix).append(ifaceName).append(".config.dhcpServer4.passDns")
                            .toString());
                    tad.setName(new StringBuffer().append(prefix).append(ifaceName)
                            .append(".config.dhcpServer4.passDns").toString());
                    tad.setType(Tscalar.BOOLEAN);
                    tad.setCardinality(0);
                    tad.setRequired(false);
                    tad.setDefault("");
                    tad.setDescription(NetworkAdminConfigurationMessages
                            .getMessage(NetworkAdminConfiguration.CONFIG_IPV4_DHCP_SERVER_PASS_DNS));
                    tocd.addAD(tad);

                    tad = objectFactory.createTad();
                    tad.setId(new StringBuffer().append(prefix).append(ifaceName).append(".config.nat.enabled")
                            .toString());
                    tad.setName(new StringBuffer().append(prefix).append(ifaceName).append(".config.nat.enabled")
                            .toString());
                    tad.setType(Tscalar.BOOLEAN);
                    tad.setCardinality(0);
                    tad.setRequired(false);
                    tad.setDefault("");
                    tad.setDescription(NetworkAdminConfigurationMessages
                            .getMessage(NetworkAdminConfiguration.CONFIG_IPV4_DHCP_SERVER_NAT_ENABLED));
                    tocd.addAD(tad);

                    if (type == NetInterfaceType.WIFI) {
                        // Common
                        tad = objectFactory.createTad();
                        tad.setId(new StringBuffer().append(prefix).append(ifaceName).append(".wifi.capabilities")
                                .toString());
                        tad.setName(new StringBuffer().append(prefix).append(ifaceName).append(".wifi.capabilities")
                                .toString());
                        tad.setType(Tscalar.STRING);
                        tad.setCardinality(0);
                        tad.setRequired(false);
                        tad.setDefault("");
                        tad.setDescription(NetworkAdminConfigurationMessages
                                .getMessage(NetworkAdminConfiguration.WIFI_CAPABILITIES));
                        tocd.addAD(tad);

                        tad = objectFactory.createTad();
                        tad.setId(new StringBuffer().append(prefix).append(ifaceName).append(".config.wifi.mode")
                                .toString());
                        tad.setName(new StringBuffer().append(prefix).append(ifaceName).append(".config.wifi.mode")
                                .toString());
                        tad.setType(Tscalar.STRING);
                        tad.setCardinality(0);
                        tad.setRequired(false);
                        tad.setDefault("");
                        tad.setDescription(NetworkAdminConfigurationMessages
                                .getMessage(NetworkAdminConfiguration.CONFIG_WIFI_MODE));
                        tocd.addAD(tad);

                        // INFRA
                        tad = objectFactory.createTad();
                        tad.setId(new StringBuffer().append(prefix).append(ifaceName).append(".config.wifi.infra.ssid")
                                .toString());
                        tad.setName(new StringBuffer().append(prefix).append(ifaceName)
                                .append(".config.wifi.infra.ssid").toString());
                        tad.setType(Tscalar.STRING);
                        tad.setCardinality(0);
                        tad.setRequired(false);
                        tad.setDefault("");
                        tad.setDescription(NetworkAdminConfigurationMessages
                                .getMessage(NetworkAdminConfiguration.CONFIG_WIFI_INFRA_SSID));
                        tocd.addAD(tad);

                        tad = objectFactory.createTad();
                        tad.setId(new StringBuffer().append(prefix).append(ifaceName)
                                .append(".config.wifi.infra.hardwareMode").toString());
                        tad.setName(new StringBuffer().append(prefix).append(ifaceName)
                                .append(".config.wifi.infra.hardwareMode").toString());
                        tad.setType(Tscalar.STRING);
                        tad.setCardinality(0);
                        tad.setRequired(false);
                        tad.setDefault("");
                        tad.setDescription(NetworkAdminConfigurationMessages
                                .getMessage(NetworkAdminConfiguration.CONFIG_WIFI_INFRA_HARDWARE_MODE));
                        tocd.addAD(tad);

                        tad = objectFactory.createTad();
                        tad.setId(new StringBuffer().append(prefix).append(ifaceName)
                                .append(".config.wifi.infra.radioMode").toString());
                        tad.setName(new StringBuffer().append(prefix).append(ifaceName)
                                .append(".config.wifi.infra.radioMode").toString());
                        tad.setType(Tscalar.STRING);
                        tad.setCardinality(0);
                        tad.setRequired(false);
                        tad.setDefault("");
                        tad.setDescription(NetworkAdminConfigurationMessages
                                .getMessage(NetworkAdminConfiguration.CONFIG_WIFI_INFRA_HARDWARE_MODE));
                        tocd.addAD(tad);

                        tad = objectFactory.createTad();
                        tad.setId(new StringBuffer().append(prefix).append(ifaceName)
                                .append(".config.wifi.infra.securityType").toString());
                        tad.setName(new StringBuffer().append(prefix).append(ifaceName)
                                .append(".config.wifi.infra.securityType").toString());
                        tad.setType(Tscalar.STRING);
                        tad.setCardinality(0);
                        tad.setRequired(false);
                        tad.setDefault("");
                        tad.setDescription(NetworkAdminConfigurationMessages
                                .getMessage(NetworkAdminConfiguration.CONFIG_WIFI_INFRA_SECURITY_TYPE));
                        tocd.addAD(tad);

                        tad = objectFactory.createTad();
                        tad.setId(new StringBuffer().append(prefix).append(ifaceName)
                                .append(".config.wifi.infra.passphrase").toString());
                        tad.setName(new StringBuffer().append(prefix).append(ifaceName)
                                .append(".config.wifi.infra.passphrase").toString());
                        tad.setType(Tscalar.PASSWORD);
                        tad.setCardinality(0);
                        tad.setRequired(false);
                        tad.setDefault("");
                        tad.setDescription(NetworkAdminConfigurationMessages
                                .getMessage(NetworkAdminConfiguration.CONFIG_WIFI_INFRA_PASSPHRASE));
                        tocd.addAD(tad);

                        tad = objectFactory.createTad();
                        tad.setId(new StringBuffer().append(prefix).append(ifaceName)
                                .append(".config.wifi.infra.pairwiseCiphers").toString());
                        tad.setName(new StringBuffer().append(prefix).append(ifaceName)
                                .append(".config.wifi.infra.pairwiseCiphers").toString());
                        tad.setType(Tscalar.STRING);
                        tad.setCardinality(0);
                        tad.setRequired(false);
                        tad.setDefault("");
                        tad.setDescription(NetworkAdminConfigurationMessages
                                .getMessage(NetworkAdminConfiguration.CONFIG_WIFI_INFRA_PAIRWISE_CIPHERS));
                        tocd.addAD(tad);

                        tad = objectFactory.createTad();
                        tad.setId(new StringBuffer().append(prefix).append(ifaceName)
                                .append(".config.wifi.infra.groupCiphers").toString());
                        tad.setName(new StringBuffer().append(prefix).append(ifaceName)
                                .append(".config.wifi.infra.groupCiphers").toString());
                        tad.setType(Tscalar.STRING);
                        tad.setCardinality(0);
                        tad.setRequired(false);
                        tad.setDefault("");
                        tad.setDescription(NetworkAdminConfigurationMessages
                                .getMessage(NetworkAdminConfiguration.CONFIG_WIFI_INFRA_GROUP_CIPHERS));
                        tocd.addAD(tad);

                        tad = objectFactory.createTad();
                        tad.setId(new StringBuffer().append(prefix).append(ifaceName)
                                .append(".config.wifi.infra.channel").toString());
                        tad.setName(new StringBuffer().append(prefix).append(ifaceName)
                                .append(".config.wifi.infra.channel").toString());
                        tad.setType(Tscalar.STRING);
                        tad.setCardinality(0);
                        tad.setRequired(false);
                        tad.setDefault("");
                        tad.setDescription(NetworkAdminConfigurationMessages
                                .getMessage(NetworkAdminConfiguration.CONFIG_WIFI_INFRA_CHANNEL));
                        tocd.addAD(tad);

                        // MASTER
                        tad = objectFactory.createTad();
                        tad.setId(new StringBuffer().append(prefix).append(ifaceName).append(".config.wifi.master.ssid")
                                .toString());
                        tad.setName(new StringBuffer().append(prefix).append(ifaceName)
                                .append(".config.wifi.master.ssid").toString());
                        tad.setType(Tscalar.STRING);
                        tad.setCardinality(0);
                        tad.setRequired(false);
                        tad.setDefault("");
                        tad.setDescription(NetworkAdminConfigurationMessages
                                .getMessage(NetworkAdminConfiguration.CONFIG_WIFI_MASTER_SSID));
                        tocd.addAD(tad);

                        tad = objectFactory.createTad();
                        tad.setId(new StringBuffer().append(prefix).append(ifaceName)
                                .append(".config.wifi.master.broadcast").toString());
                        tad.setName(new StringBuffer().append(prefix).append(ifaceName)
                                .append(".config.wifi.master.broadcast").toString());
                        tad.setType(Tscalar.BOOLEAN);
                        tad.setCardinality(0);
                        tad.setRequired(false);
                        tad.setDefault("");
                        tad.setDescription(NetworkAdminConfigurationMessages
                                .getMessage(NetworkAdminConfiguration.CONFIG_WIFI_MASTER_BROADCAST_ENABLED));
                        tocd.addAD(tad);

                        tad = objectFactory.createTad();
                        tad.setId(new StringBuffer().append(prefix).append(ifaceName)
                                .append(".config.wifi.master.hardwareMode").toString());
                        tad.setName(new StringBuffer().append(prefix).append(ifaceName)
                                .append(".config.wifi.master.hardwareMode").toString());
                        tad.setType(Tscalar.STRING);
                        tad.setCardinality(0);
                        tad.setRequired(false);
                        tad.setDefault("");
                        tad.setDescription(NetworkAdminConfigurationMessages
                                .getMessage(NetworkAdminConfiguration.CONFIG_WIFI_MASTER_HARDWARE_MODE));
                        tocd.addAD(tad);

                        tad = objectFactory.createTad();
                        tad.setId(new StringBuffer().append(prefix).append(ifaceName)
                                .append(".config.wifi.master.radioMode").toString());
                        tad.setName(new StringBuffer().append(prefix).append(ifaceName)
                                .append(".config.wifi.master.radioMode").toString());
                        tad.setType(Tscalar.STRING);
                        tad.setCardinality(0);
                        tad.setRequired(false);
                        tad.setDefault("");
                        tad.setDescription(NetworkAdminConfigurationMessages
                                .getMessage(NetworkAdminConfiguration.CONFIG_WIFI_MASTER_HARDWARE_MODE));
                        tocd.addAD(tad);

                        tad = objectFactory.createTad();
                        tad.setId(new StringBuffer().append(prefix).append(ifaceName)
                                .append(".config.wifi.master.securityType").toString());
                        tad.setName(new StringBuffer().append(prefix).append(ifaceName)
                                .append(".config.wifi.master.securityType").toString());
                        tad.setType(Tscalar.STRING);
                        tad.setCardinality(0);
                        tad.setRequired(false);
                        tad.setDefault("");
                        tad.setDescription(NetworkAdminConfigurationMessages
                                .getMessage(NetworkAdminConfiguration.CONFIG_WIFI_MASTER_SECURITY_TYPE));
                        tocd.addAD(tad);

                        tad = objectFactory.createTad();
                        tad.setId(new StringBuffer().append(prefix).append(ifaceName)
                                .append(".config.wifi.master.passphrase").toString());
                        tad.setName(new StringBuffer().append(prefix).append(ifaceName)
                                .append(".config.wifi.master.passphrase").toString());
                        tad.setType(Tscalar.PASSWORD);
                        tad.setCardinality(0);
                        tad.setRequired(false);
                        tad.setDefault("");
                        tad.setDescription(NetworkAdminConfigurationMessages
                                .getMessage(NetworkAdminConfiguration.CONFIG_WIFI_MASTER_PASSPHRASE));
                        tocd.addAD(tad);

                        tad = objectFactory.createTad();
                        tad.setId(new StringBuffer().append(prefix).append(ifaceName)
                                .append(".config.wifi.master.channel").toString());
                        tad.setName(new StringBuffer().append(prefix).append(ifaceName)
                                .append(".config.wifi.master.channel").toString());
                        tad.setType(Tscalar.STRING);
                        tad.setCardinality(0);
                        tad.setRequired(false);
                        tad.setDefault("");
                        tad.setDescription(NetworkAdminConfigurationMessages
                                .getMessage(NetworkAdminConfiguration.CONFIG_WIFI_MASTER_CHANNEL));
                        tocd.addAD(tad);

                        /*
                         * // ADHOC
                         * tad = objectFactory.createTad();
                         * tad.setId((new
                         * StringBuffer().append(prefix).append(ifaceName).append(".config.wifi.adhoc.ssid")).toString()
                         * );
                         * tad.setName((new
                         * StringBuffer().append(prefix).append(ifaceName).append(".config.wifi.adhoc.ssid")).toString()
                         * );
                         * tad.setType(Tscalar.STRING);
                         * tad.setCardinality(0);
                         * tad.setRequired(false);
                         * tad.setDefault("");
                         * tad.setDescription(NetworkAdminConfigurationMessages.getMessage(NetworkAdminConfiguration.
                         * CONFIG_WIFI_ADHOC_SSID));
                         * tocd.addAD(tad);
                         *
                         * tad = objectFactory.createTad();
                         * tad.setId((new
                         * StringBuffer().append(prefix).append(ifaceName).append(".config.wifi.adhoc.hardwareMode")).
                         * toString());
                         * tad.setName((new
                         * StringBuffer().append(prefix).append(ifaceName).append(".config.wifi.adhoc.hardwareMode")).
                         * toString());
                         * tad.setType(Tscalar.STRING);
                         * tad.setCardinality(0);
                         * tad.setRequired(false);
                         * tad.setDefault("");
                         * tad.setDescription(NetworkAdminConfigurationMessages.getMessage(NetworkAdminConfiguration.
                         * CONFIG_WIFI_ADHOC_HARDWARE_MODE));
                         * tocd.addAD(tad);
                         *
                         * tad = objectFactory.createTad();
                         * tad.setId((new
                         * StringBuffer().append(prefix).append(ifaceName).append(".config.wifi.adhoc.radioMode")).
                         * toString());
                         * tad.setName((new
                         * StringBuffer().append(prefix).append(ifaceName).append(".config.wifi.adhoc.radioMode")).
                         * toString());
                         * tad.setType(Tscalar.STRING);
                         * tad.setCardinality(0);
                         * tad.setRequired(false);
                         * tad.setDefault("");
                         * tad.setDescription(NetworkAdminConfigurationMessages.getMessage(NetworkAdminConfiguration.
                         * CONFIG_WIFI_ADHOC_HARDWARE_MODE));
                         * tocd.addAD(tad);
                         *
                         * tad = objectFactory.createTad();
                         * tad.setId((new
                         * StringBuffer().append(prefix).append(ifaceName).append(".config.wifi.adhoc.securityType")).
                         * toString());
                         * tad.setName((new
                         * StringBuffer().append(prefix).append(ifaceName).append(".config.wifi.adhoc.securityType")).
                         * toString());
                         * tad.setType(Tscalar.STRING);
                         * tad.setCardinality(0);
                         * tad.setRequired(false);
                         * tad.setDefault("");
                         * tad.setDescription(NetworkAdminConfigurationMessages.getMessage(NetworkAdminConfiguration.
                         * CONFIG_WIFI_ADHOC_SECURITY_TYPE));
                         * tocd.addAD(tad);
                         *
                         * tad = objectFactory.createTad();
                         * tad.setId((new
                         * StringBuffer().append(prefix).append(ifaceName).append(".config.wifi.adhoc.passphrase")).
                         * toString());
                         * tad.setName((new
                         * StringBuffer().append(prefix).append(ifaceName).append(".config.wifi.adhoc.passphrase")).
                         * toString());
                         * tad.setType(Tscalar.STRING);
                         * tad.setCardinality(0);
                         * tad.setRequired(false);
                         * tad.setDefault("");
                         * tad.setDescription(NetworkAdminConfigurationMessages.getMessage(NetworkAdminConfiguration.
                         * CONFIG_WIFI_ADHOC_PASSPHRASE));
                         * tocd.addAD(tad);
                         *
                         * tad = objectFactory.createTad();
                         * tad.setId((new
                         * StringBuffer().append(prefix).append(ifaceName).append(".config.wifi.adhoc.channel")).
                         * toString());
                         * tad.setName((new
                         * StringBuffer().append(prefix).append(ifaceName).append(".config.wifi.adhoc.channel")).
                         * toString());
                         * tad.setType(Tscalar.STRING);
                         * tad.setCardinality(0);
                         * tad.setRequired(false);
                         * tad.setDefault("");
                         * tad.setDescription(NetworkAdminConfigurationMessages.getMessage(NetworkAdminConfiguration.
                         * CONFIG_WIFI_ADHOC_CHANNEL));
                         * tocd.addAD(tad);
                         */
                    }

                    // TODO - deal with USB devices (READ ONLY)
                }
            }
        } catch (Exception e) {
            throw new KuraException(KuraErrorCode.CONFIGURATION_ERROR, e);
        }

        return tocd;
    }
}<|MERGE_RESOLUTION|>--- conflicted
+++ resolved
@@ -69,14 +69,9 @@
 import org.slf4j.Logger;
 import org.slf4j.LoggerFactory;
 
-<<<<<<< HEAD
-public class NetworkConfigurationServiceImpl implements NetworkConfigurationService, SelfConfiguringComponent, EventHandler {
-    
-=======
 public class NetworkConfigurationServiceImpl
         implements NetworkConfigurationService, SelfConfiguringComponent, EventHandler {
 
->>>>>>> e3f74823
     public static final String UNCONFIGURED_MODEM_REGEX = "^\\d+-\\d+(\\.\\d+)*$";
 
     private static final Logger s_logger = LoggerFactory.getLogger(NetworkConfigurationServiceImpl.class);
