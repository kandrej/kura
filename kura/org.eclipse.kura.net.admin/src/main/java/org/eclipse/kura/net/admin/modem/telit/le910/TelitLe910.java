/*******************************************************************************
 * Copyright (c) 2011, 2016 Eurotech and/or its affiliates
 *
 * All rights reserved. This program and the accompanying materials
 * are made available under the terms of the Eclipse Public License v1.0
 * which accompanies this distribution, and is available at
 * http://www.eclipse.org/legal/epl-v10.html
 *
 * Contributors:
 *     Eurotech
 *******************************************************************************/

package org.eclipse.kura.net.admin.modem.telit.le910;

import java.io.IOException;
import java.util.List;

import org.eclipse.kura.KuraErrorCode;
import org.eclipse.kura.KuraException;
import org.eclipse.kura.comm.CommConnection;
import org.eclipse.kura.linux.net.modem.SupportedUsbModemInfo;
import org.eclipse.kura.linux.net.modem.SupportedUsbModemsInfo;
import org.eclipse.kura.net.admin.modem.HspaCellularModem;
import org.eclipse.kura.net.admin.modem.telit.he910.TelitHe910;
import org.eclipse.kura.net.admin.modem.telit.he910.TelitHe910AtCommands;
import org.eclipse.kura.net.modem.ModemDevice;
import org.eclipse.kura.net.modem.ModemTechnologyType;
import org.eclipse.kura.usb.UsbModemDevice;
import org.osgi.service.io.ConnectionFactory;
import org.slf4j.Logger;
import org.slf4j.LoggerFactory;

public class TelitLe910 extends TelitHe910 implements HspaCellularModem {

<<<<<<< HEAD
	private static final Logger s_logger = LoggerFactory.getLogger(TelitLe910.class);
	
	public TelitLe910(ModemDevice device, String platform,
			ConnectionFactory connectionFactory) {
		super(device, platform, connectionFactory);
	}
	
	/* Don't need this since we can now use AT$GPSP=1
	public void enableGps() throws KuraException {
		enableGps(TelitLe910AtCommands.gpsPowerUp.getCommand());
	}
	*/
	
	@Override
	public List<ModemTechnologyType> getTechnologyTypes() throws KuraException {
		
		List<ModemTechnologyType>modemTechnologyTypes = null;
		ModemDevice device = getModemDevice();
		if (device == null) {
			throw new KuraException(KuraErrorCode.INTERNAL_ERROR, "No modem device");
		}
		if (device instanceof UsbModemDevice) {
    		SupportedUsbModemInfo usbModemInfo = SupportedUsbModemsInfo.getModem((UsbModemDevice)device);
    		if (usbModemInfo != null)  {
    			modemTechnologyTypes = usbModemInfo.getTechnologyTypes();
    		} else {
    			throw new KuraException(KuraErrorCode.INTERNAL_ERROR, "No usbModemInfo available");
    		}
    	} else {
    		throw new KuraException(KuraErrorCode.INTERNAL_ERROR, "Unsupported modem device");
    	}
		return modemTechnologyTypes;
	}
	
	@Override
	public boolean isSimCardReady() throws KuraException {
		
    	boolean simReady = false;
		String port = null;
		
		if (isGpsEnabled() && getAtPort().equals(getGpsPort()) && !getAtPort().equals(getDataPort())) {
			port = getDataPort();
		} else {
			port = getAtPort();
		}
=======
    private static final Logger s_logger = LoggerFactory.getLogger(TelitLe910.class);
>>>>>>> e3f74823

    public TelitLe910(ModemDevice device, String platform, ConnectionFactory connectionFactory) {
        super(device, platform, connectionFactory);
    }

    /*
     * Don't need this since we can now use AT$GPSP=1
     * public void enableGps() throws KuraException {
     * enableGps(TelitLe910AtCommands.gpsPowerUp.getCommand());
     * }
     */

    @Override
    public List<ModemTechnologyType> getTechnologyTypes() throws KuraException {

        List<ModemTechnologyType> modemTechnologyTypes = null;
        ModemDevice device = getModemDevice();
        if (device == null) {
            throw new KuraException(KuraErrorCode.INTERNAL_ERROR, "No modem device");
        }
        if (device instanceof UsbModemDevice) {
            SupportedUsbModemInfo usbModemInfo = SupportedUsbModemsInfo.getModem((UsbModemDevice) device);
            if (usbModemInfo != null) {
                modemTechnologyTypes = usbModemInfo.getTechnologyTypes();
            } else {
                throw new KuraException(KuraErrorCode.INTERNAL_ERROR, "No usbModemInfo available");
            }
        } else {
            throw new KuraException(KuraErrorCode.INTERNAL_ERROR, "Unsupported modem device");
        }
        return modemTechnologyTypes;
    }

    @Override
    public boolean isSimCardReady() throws KuraException {

        boolean simReady = false;
        String port = null;

        if (isGpsEnabled() && getAtPort().equals(getGpsPort()) && !getAtPort().equals(getDataPort())) {
            port = getDataPort();
        } else {
            port = getAtPort();
        }

        synchronized (s_atLock) {
            s_logger.debug("sendCommand getSimStatus :: {} command to port {}",
                    TelitHe910AtCommands.getSimStatus.getCommand(), port);
            byte[] reply = null;
            CommConnection commAtConnection = null;
            try {

                commAtConnection = openSerialPort(port);
                if (!isAtReachable(commAtConnection)) {
                    throw new KuraException(KuraErrorCode.NOT_CONNECTED,
                            "Modem not available for AT commands: " + TelitHe910.class.getName());
                }

                reply = commAtConnection.sendCommand(TelitHe910AtCommands.getSimStatus.getCommand().getBytes(), 1000,
                        100);
                if (reply != null) {
                    String simStatus = getResponseString(reply);
                    String[] simStatusSplit = simStatus.split(",");
                    if (simStatusSplit.length > 1 && Integer.valueOf(simStatusSplit[1]) > 0) {
                        simReady = true;
                    }
                }
            } catch (IOException e) {
                throw new KuraException(KuraErrorCode.INTERNAL_ERROR, e);
            } catch (KuraException e) {
                throw e;
            } finally {
                closeSerialPort(commAtConnection);
            }
        }
        return simReady;
    }
}<|MERGE_RESOLUTION|>--- conflicted
+++ resolved
@@ -32,55 +32,7 @@
 
 public class TelitLe910 extends TelitHe910 implements HspaCellularModem {
 
-<<<<<<< HEAD
-	private static final Logger s_logger = LoggerFactory.getLogger(TelitLe910.class);
-	
-	public TelitLe910(ModemDevice device, String platform,
-			ConnectionFactory connectionFactory) {
-		super(device, platform, connectionFactory);
-	}
-	
-	/* Don't need this since we can now use AT$GPSP=1
-	public void enableGps() throws KuraException {
-		enableGps(TelitLe910AtCommands.gpsPowerUp.getCommand());
-	}
-	*/
-	
-	@Override
-	public List<ModemTechnologyType> getTechnologyTypes() throws KuraException {
-		
-		List<ModemTechnologyType>modemTechnologyTypes = null;
-		ModemDevice device = getModemDevice();
-		if (device == null) {
-			throw new KuraException(KuraErrorCode.INTERNAL_ERROR, "No modem device");
-		}
-		if (device instanceof UsbModemDevice) {
-    		SupportedUsbModemInfo usbModemInfo = SupportedUsbModemsInfo.getModem((UsbModemDevice)device);
-    		if (usbModemInfo != null)  {
-    			modemTechnologyTypes = usbModemInfo.getTechnologyTypes();
-    		} else {
-    			throw new KuraException(KuraErrorCode.INTERNAL_ERROR, "No usbModemInfo available");
-    		}
-    	} else {
-    		throw new KuraException(KuraErrorCode.INTERNAL_ERROR, "Unsupported modem device");
-    	}
-		return modemTechnologyTypes;
-	}
-	
-	@Override
-	public boolean isSimCardReady() throws KuraException {
-		
-    	boolean simReady = false;
-		String port = null;
-		
-		if (isGpsEnabled() && getAtPort().equals(getGpsPort()) && !getAtPort().equals(getDataPort())) {
-			port = getDataPort();
-		} else {
-			port = getAtPort();
-		}
-=======
     private static final Logger s_logger = LoggerFactory.getLogger(TelitLe910.class);
->>>>>>> e3f74823
 
     public TelitLe910(ModemDevice device, String platform, ConnectionFactory connectionFactory) {
         super(device, platform, connectionFactory);
