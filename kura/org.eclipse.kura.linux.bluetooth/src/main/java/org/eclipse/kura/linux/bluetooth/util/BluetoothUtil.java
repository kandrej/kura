/*******************************************************************************
 * Copyright (c) 2011, 2016 Eurotech and/or its affiliates
 *
 * All rights reserved. This program and the accompanying materials
 * are made available under the terms of the Eclipse Public License v1.0
 * which accompanies this distribution, and is available at
 * http://www.eclipse.org/legal/epl-v10.html
 *
 * Contributors:
 *     Eurotech
 *******************************************************************************/
package org.eclipse.kura.linux.bluetooth.util;

import java.io.BufferedReader;
import java.io.File;
import java.io.IOException;
import java.io.InputStreamReader;
import java.util.Arrays;
import java.util.HashMap;
import java.util.LinkedList;
import java.util.List;
import java.util.Map;
import java.util.concurrent.Callable;
import java.util.concurrent.ExecutorService;
import java.util.concurrent.Executors;
import java.util.concurrent.Future;

import org.apache.commons.io.FileUtils;
import org.eclipse.kura.KuraErrorCode;
import org.eclipse.kura.KuraException;
import org.eclipse.kura.bluetooth.BluetoothBeaconData;
import org.eclipse.kura.bluetooth.listener.AdvertisingReportRecord;
import org.eclipse.kura.bluetooth.listener.BluetoothAdvertisementData;
import org.slf4j.Logger;
import org.slf4j.LoggerFactory;

public class BluetoothUtil {
<<<<<<< HEAD
	
	private static final Logger s_logger = LoggerFactory.getLogger(BluetoothUtil.class);
	private static final ExecutorService s_processExecutor = Executors.newSingleThreadExecutor();

	public static final String HCITOOL        = "hcitool";
	public static final String BTDUMP         = "/tmp/BluetoothUtil.btsnoopdump.sh";
	private static final String BD_ADDRESS    = "BD Address:";
	private static final String HCI_VERSION   = "HCI Version:";
	private static final String HCICONFIG     = "hciconfig";
	private static final String GATTTOOL      = "gatttool";
	
	
	// Write bluetooth dumping script into /tmp
	static {
		try {
			File f = new File(BTDUMP);
			FileUtils.writeStringToFile(f,
					"#!/bin/bash\n"													+ 
					"set -e\n"														+
					"ADAPTER=$1\n"													+
					"{ hcidump -i $ADAPTER -R -w /dev/fd/3 >/dev/null; } 3>&1", false);
			
			f.setExecutable(true);
		} catch (IOException e) {
			s_logger.info("Unable to update", e);
		}
		
	}
	
	/*
	 * Use hciconfig utility to return information about the bluetooth adapter
	 */
	public static Map<String,String> getConfig(String name) throws KuraException {
		Map<String,String> props = new HashMap<String,String>();
		BluetoothSafeProcess proc = null;
		BufferedReader br = null;
		StringBuilder sb = null;
		String[] command = { HCICONFIG, name, "version" };
		try {
			proc = BluetoothProcessUtil.exec(command);
			// Check Error stream
			br = new BufferedReader(new InputStreamReader(proc.getErrorStream()));
			String line = null;
			while ((line = br.readLine()) != null) {
				if (line.toLowerCase().contains("command not found")) {
					throw new KuraException(KuraErrorCode.OPERATION_NOT_SUPPORTED);
				} else if (line.toLowerCase().contains("no such device")) {
					throw new KuraException(KuraErrorCode.INTERNAL_ERROR);
				}
			}
			if (br != null)
				br.close();
			
			// Check Input stream
			br = new BufferedReader(new InputStreamReader(proc.getInputStream()));
			sb = new StringBuilder();
			line = null;
			while ((line = br.readLine()) != null) {
				sb.append(line + "\n");
			}
			
			//TODO: Pull more parameters from hciconfig? 
			String[] results = sb.toString().split("\n");
			props.put("leReady", "false");
			for (String result : results) {
				if((result.indexOf(BD_ADDRESS)) >= 0) {
					// Address reported as:
					// BD Address: xx:xx:xx:xx:xx:xx  ACL MTU: xx:xx SCO MTU: xx:x
					String[] ss = result.split(" ");
					String address="";
					for(String sss:ss){
						if(sss.matches("^([0-9a-fA-F][0-9a-fA-F]:){5}([0-9a-fA-F][0-9a-fA-F])$")){
							address = sss;
							break;
						}
					}
//					String address = result.substring(index + BD_ADDRESS.length());
//					String[] tmpAddress = address.split("\\s", 2);
//					address = tmpAddress[0].trim();
					props.put("address", address);
					s_logger.trace("Bluetooth adapter address set to: {}", address);
				}
				if((result.indexOf(HCI_VERSION)) >= 0) {
					// HCI version : 4.0 (0x6) or HCI version : 4.1 (0x7)
					if((result.indexOf("0x6") >= 0) || (result.indexOf("0x7") >= 0)) {
						props.put("leReady", "true");
						s_logger.trace("Bluetooth adapter is LE ready");
					}
				}
			}
			
		} catch (Exception e) {
			s_logger.error("Failed to execute command: {}", command, e);
			throw new KuraException(KuraErrorCode.INTERNAL_ERROR);
		} finally {
			try {
				if (br != null)
					br.close();
				if (proc != null)
					proc.destroy();
			} catch (IOException e) {
				s_logger.error("Error closing read buffer", e);
			}
			
		}
		
		return props;
	}
	
	/*
	 * Use hciconfig utility to determine status of bluetooth adapter
	 */
	public static boolean isEnabled(String name) {
		
		String[] command = { HCICONFIG, name };
		BluetoothSafeProcess proc = null;
		BufferedReader br = null;
		
		try {
			proc = BluetoothProcessUtil.exec(command);
			br = new BufferedReader(new InputStreamReader(proc.getInputStream()));
			String line = null;
			while ((line = br.readLine()) != null) {
				if (line.contains("UP")) {
					return true;
				}
				if (line.contains("DOWN")) {
					return false;
				}
			}
		} catch (Exception e) {
			s_logger.error("Error executing command: {}", command, e);
		} finally {
			try {
				if (br != null)
					br.close();
				if (proc != null)
					proc.destroy();
			} catch (IOException e) {
				s_logger.error("Error closing read buffer", e);
			}
		}
		
		return false;
	}
	
	/*
	 * Utility method that allows sending any hciconfig command. The buffered
	 * response is returned in case results are needed.
	 */
	public static BufferedReader hciconfigCmd(String name, String cmd) {
		String[] command = { HCICONFIG, name, cmd };
		BluetoothSafeProcess proc = null;
		BufferedReader br = null;
		try {
			proc = BluetoothProcessUtil.exec(command);
			br = new BufferedReader(new InputStreamReader(proc.getInputStream()));
		} catch (Exception e) {
			s_logger.error("Error executing command: {}", command, e);
		} finally {
			try {
				if (br != null)
					br.close();
				if (proc != null)
					proc.destroy();
			} catch (IOException e) {
				s_logger.error("Error closing read buffer", e);
			}
		}
		return br;
	}
	
	/*
	 * Utility method to send specific kill commands to processes.
	 */
	public static void killCmd(String cmd, String signal) {
		//String[] command = { "pkill", "-" + signal, cmd };
		String[] commandPidOf = { "pidof", cmd };
		BluetoothSafeProcess proc = null;
		BufferedReader br = null;
		try {
			proc = BluetoothProcessUtil.exec(commandPidOf);
			proc.waitFor();
			br = new BufferedReader(new InputStreamReader(proc.getInputStream()));
			String pid = br.readLine();
			
			// Check if the pid is not empty
			if (pid != null) {
				String[] commandKill = { "kill", "-" + signal, pid };
				proc = BluetoothProcessUtil.exec(commandKill);
			}
			
		} catch (IOException e) {
			s_logger.error("Error executing command: {}", commandPidOf, e);
		} catch (InterruptedException e) {
			s_logger.warn("Error executing command: {}", commandPidOf, e);
		} finally {
			if (proc != null)
				proc.destroy();
			try {
				if (proc != null)
					br.close();
			} catch (IOException e) {
				s_logger.warn("Error closing process for command: {}", commandPidOf, e);
			}
		}
	}
	
	/**
	 * Start an hci dump process for the examination of BLE advertisement packets
	 * @param name Name of HCI device (hci0, for example)
	 * @param listener Listener for receiving btsnoop records
	 * @return BluetoothProcess created
	 */
	public static BluetoothProcess btdumpCmd (String name, BTSnoopListener listener) {
		String[] command = { BTDUMP, name };

		BluetoothProcess proc = null;
		try {
			s_logger.debug("Command executed : {}", Arrays.toString(command));
			proc = execSnoop(command, listener);
		} catch (Exception e) {
			s_logger.error("Error executing command: {}", command, e);
		}
		
		return proc;
	}
	
	/*
	 * Method to utilize BluetoothProcess and the hcitool utility. These processes run indefinitely, so the
	 * BluetoothProcessListener is used to receive output from the process. 
	 */
	public static BluetoothProcess hcitoolCmd (String name, String cmd, BluetoothProcessListener listener) {
		String[] command = { HCITOOL, "-i", name, cmd };
		BluetoothProcess proc = null;
		try {
			s_logger.debug("Command executed : {}", Arrays.toString(command));
			proc = exec(command, listener);
		} catch (Exception e) {
			s_logger.error("Error executing command: {}", command, e);
		}
		
		return proc;
	}
	
	/*
	 * Method to utilize BluetoothProcess and the hcitool utility. These processes run indefinitely, so the
	 * BluetoothProcessListener is used to receive output from the process. 
	 */
	public static BluetoothProcess hcitoolCmd (String name, String[] cmd, BluetoothProcessListener listener) {
		String[] command = new String[3 + cmd.length];
		command[0] = HCITOOL;
		command[1] = "-i";
		command[2] = name;
		for (int i=0; i < cmd.length; i++)
			command[i+3] = cmd[i];
		BluetoothProcess proc = null;
		try {
			s_logger.debug("Command executed : {}", Arrays.toString(command));
			proc = exec(command, listener);
		} catch (Exception e) {
			s_logger.error("Error executing command: {}", command, e);
		}
		
		return proc;
	}
	
	/*
	 * Method to start an interactive session with a remote Bluetooth LE device using the gatttool utility. The
	 * listener is used to receive output from the process. 
	 */
	public static BluetoothProcess startSession(String adapterName, String address, BluetoothProcessListener listener) {
		String[] command = { GATTTOOL, "-i", adapterName, "-b", address, "-I" };
		BluetoothProcess proc = null;
		try {
			proc = exec(command, listener);
		} catch (Exception e) {
			s_logger.error("Error executing command: {}", command, e);
		}
		return proc;
	}
	
	/*
	 * Method to create a separate thread for the BluetoothProcesses.
	 */
	private static BluetoothProcess exec(final String[] cmdArray, final BluetoothProcessListener listener) throws IOException {

		// Serialize process executions. One at a time so we can consume all streams.
        Future<BluetoothProcess> futureSafeProcess = s_processExecutor.submit( new Callable<BluetoothProcess>() {
=======

    private static final Logger s_logger = LoggerFactory.getLogger(BluetoothUtil.class);
    private static final ExecutorService s_processExecutor = Executors.newSingleThreadExecutor();

    public static final String HCITOOL = "hcitool";
    public static final String BTDUMP = "/tmp/BluetoothUtil.btsnoopdump.sh";
    private static final String BD_ADDRESS = "BD Address:";
    private static final String HCI_VERSION = "HCI Version:";
    private static final String HCICONFIG = "hciconfig";
    private static final String GATTTOOL = "gatttool";

    // Write bluetooth dumping script into /tmp
    static {
        try {
            File f = new File(BTDUMP);
            FileUtils.writeStringToFile(f, "#!/bin/bash\n" + "set -e\n" + "ADAPTER=$1\n"
                    + "{ hcidump -i $ADAPTER -R -w /dev/fd/3 >/dev/null; } 3>&1", false);

            f.setExecutable(true);
        } catch (IOException e) {
            s_logger.info("Unable to update", e);
        }

    }

    /*
     * Use hciconfig utility to return information about the bluetooth adapter
     */
    public static Map<String, String> getConfig(String name) throws KuraException {
        Map<String, String> props = new HashMap<String, String>();
        BluetoothSafeProcess proc = null;
        BufferedReader br = null;
        StringBuilder sb = null;
        String[] command = { HCICONFIG, name, "version" };
        try {
            proc = BluetoothProcessUtil.exec(command);
            // Check Error stream
            br = new BufferedReader(new InputStreamReader(proc.getErrorStream()));
            String line = null;
            while ((line = br.readLine()) != null) {
                if (line.toLowerCase().contains("command not found")) {
                    throw new KuraException(KuraErrorCode.OPERATION_NOT_SUPPORTED);
                } else if (line.toLowerCase().contains("no such device")) {
                    throw new KuraException(KuraErrorCode.INTERNAL_ERROR);
                }
            }
            if (br != null) {
                br.close();
            }

            // Check Input stream
            br = new BufferedReader(new InputStreamReader(proc.getInputStream()));
            sb = new StringBuilder();
            line = null;
            while ((line = br.readLine()) != null) {
                sb.append(line + "\n");
            }

            // TODO: Pull more parameters from hciconfig?
            String[] results = sb.toString().split("\n");
            props.put("leReady", "false");
            for (String result : results) {
                if (result.indexOf(BD_ADDRESS) >= 0) {
                    // Address reported as:
                    // BD Address: xx:xx:xx:xx:xx:xx ACL MTU: xx:xx SCO MTU: xx:x
                    String[] ss = result.split(" ");
                    String address = "";
                    for (String sss : ss) {
                        if (sss.matches("^([0-9a-fA-F][0-9a-fA-F]:){5}([0-9a-fA-F][0-9a-fA-F])$")) {
                            address = sss;
                            break;
                        }
                    }
                    // String address = result.substring(index + BD_ADDRESS.length());
                    // String[] tmpAddress = address.split("\\s", 2);
                    // address = tmpAddress[0].trim();
                    props.put("address", address);
                    s_logger.trace("Bluetooth adapter address set to: {}", address);
                }
                if (result.indexOf(HCI_VERSION) >= 0) {
                    // HCI version : 4.0 (0x6) or HCI version : 4.1 (0x7)
                    if (result.indexOf("0x6") >= 0 || result.indexOf("0x7") >= 0) {
                        props.put("leReady", "true");
                        s_logger.trace("Bluetooth adapter is LE ready");
                    }
                }
            }

        } catch (Exception e) {
            s_logger.error("Failed to execute command: {}", command, e);
            throw new KuraException(KuraErrorCode.INTERNAL_ERROR);
        } finally {
            try {
                if (br != null) {
                    br.close();
                }
                if (proc != null) {
                    proc.destroy();
                }
            } catch (IOException e) {
                s_logger.error("Error closing read buffer", e);
            }

        }

        return props;
    }

    /*
     * Use hciconfig utility to determine status of bluetooth adapter
     */
    public static boolean isEnabled(String name) {

        String[] command = { HCICONFIG, name };
        BluetoothSafeProcess proc = null;
        BufferedReader br = null;

        try {
            proc = BluetoothProcessUtil.exec(command);
            br = new BufferedReader(new InputStreamReader(proc.getInputStream()));
            String line = null;
            while ((line = br.readLine()) != null) {
                if (line.contains("UP")) {
                    return true;
                }
                if (line.contains("DOWN")) {
                    return false;
                }
            }
        } catch (Exception e) {
            s_logger.error("Error executing command: {}", command, e);
        } finally {
            try {
                if (br != null) {
                    br.close();
                }
                if (proc != null) {
                    proc.destroy();
                }
            } catch (IOException e) {
                s_logger.error("Error closing read buffer", e);
            }
        }

        return false;
    }

    /*
     * Utility method that allows sending any hciconfig command. The buffered
     * response is returned in case results are needed.
     */
    public static BufferedReader hciconfigCmd(String name, String cmd) {
        String[] command = { HCICONFIG, name, cmd };
        BluetoothSafeProcess proc = null;
        BufferedReader br = null;
        try {
            proc = BluetoothProcessUtil.exec(command);
            br = new BufferedReader(new InputStreamReader(proc.getInputStream()));
        } catch (Exception e) {
            s_logger.error("Error executing command: {}", command, e);
        } finally {
            try {
                if (br != null) {
                    br.close();
                }
                if (proc != null) {
                    proc.destroy();
                }
            } catch (IOException e) {
                s_logger.error("Error closing read buffer", e);
            }
        }
        return br;
    }

    /*
     * Utility method to send specific kill commands to processes.
     */
    public static void killCmd(String cmd, String signal) {
        // String[] command = { "pkill", "-" + signal, cmd };
        String[] commandPidOf = { "pidof", cmd };
        BluetoothSafeProcess proc = null;
        BufferedReader br = null;
        try {
            proc = BluetoothProcessUtil.exec(commandPidOf);
            proc.waitFor();
            br = new BufferedReader(new InputStreamReader(proc.getInputStream()));
            String pid = br.readLine();

            // Check if the pid is not empty
            if (pid != null) {
                String[] commandKill = { "kill", "-" + signal, pid };
                proc = BluetoothProcessUtil.exec(commandKill);
            }

        } catch (IOException e) {
            s_logger.error("Error executing command: {}", commandPidOf, e);
        } catch (InterruptedException e) {
            s_logger.warn("Error executing command: {}", commandPidOf, e);
        } finally {
            if (proc != null) {
                proc.destroy();
            }
            try {
                if (proc != null) {
                    br.close();
                }
            } catch (IOException e) {
                s_logger.warn("Error closing process for command: {}", commandPidOf, e);
            }
        }
    }

    /**
     * Start an hci dump process for the examination of BLE advertisement packets
     *
     * @param name
     *            Name of HCI device (hci0, for example)
     * @param listener
     *            Listener for receiving btsnoop records
     * @return BluetoothProcess created
     */
    public static BluetoothProcess btdumpCmd(String name, BTSnoopListener listener) {
        String[] command = { BTDUMP, name };

        BluetoothProcess proc = null;
        try {
            s_logger.debug("Command executed : {}", Arrays.toString(command));
            proc = execSnoop(command, listener);
        } catch (Exception e) {
            s_logger.error("Error executing command: {}", command, e);
        }

        return proc;
    }

    /*
     * Method to utilize BluetoothProcess and the hcitool utility. These processes run indefinitely, so the
     * BluetoothProcessListener is used to receive output from the process.
     */
    public static BluetoothProcess hcitoolCmd(String name, String cmd, BluetoothProcessListener listener) {
        String[] command = { HCITOOL, "-i", name, cmd };
        BluetoothProcess proc = null;
        try {
            s_logger.debug("Command executed : {}", Arrays.toString(command));
            proc = exec(command, listener);
        } catch (Exception e) {
            s_logger.error("Error executing command: {}", command, e);
        }

        return proc;
    }

    /*
     * Method to utilize BluetoothProcess and the hcitool utility. These processes run indefinitely, so the
     * BluetoothProcessListener is used to receive output from the process.
     */
    public static BluetoothProcess hcitoolCmd(String name, String[] cmd, BluetoothProcessListener listener) {
        String[] command = new String[3 + cmd.length];
        command[0] = HCITOOL;
        command[1] = "-i";
        command[2] = name;
        for (int i = 0; i < cmd.length; i++) {
            command[i + 3] = cmd[i];
        }
        BluetoothProcess proc = null;
        try {
            s_logger.debug("Command executed : {}", Arrays.toString(command));
            proc = exec(command, listener);
        } catch (Exception e) {
            s_logger.error("Error executing command: {}", command, e);
        }

        return proc;
    }

    /*
     * Method to start an interactive session with a remote Bluetooth LE device using the gatttool utility. The
     * listener is used to receive output from the process.
     */
    public static BluetoothProcess startSession(String adapterName, String address, BluetoothProcessListener listener) {
        String[] command = { GATTTOOL, "-i", adapterName, "-b", address, "-I" };
        BluetoothProcess proc = null;
        try {
            proc = exec(command, listener);
        } catch (Exception e) {
            s_logger.error("Error executing command: {}", command, e);
        }
        return proc;
    }

    /*
     * Method to create a separate thread for the BluetoothProcesses.
     */
    private static BluetoothProcess exec(final String[] cmdArray, final BluetoothProcessListener listener)
            throws IOException {

        // Serialize process executions. One at a time so we can consume all streams.
        Future<BluetoothProcess> futureSafeProcess = s_processExecutor.submit(new Callable<BluetoothProcess>() {

>>>>>>> e3f74823
            @Override
            public BluetoothProcess call() throws Exception {
                Thread.currentThread().setName("BluetoothProcessExecutor");
                BluetoothProcess bluetoothProcess = new BluetoothProcess();
                bluetoothProcess.exec(cmdArray, listener);
                return bluetoothProcess;
            }
        });

        try {
            return futureSafeProcess.get();
        } catch (Exception e) {
            s_logger.error("Error waiting from SafeProcess output", e);
            throw new IOException(e);
        }
    }

    /*
     * Method to create a separate thread for the BluetoothProcesses.
     */
    private static BluetoothProcess execSnoop(final String[] cmdArray, final BTSnoopListener listener)
            throws IOException {

        // Serialize process executions. One at a time so we can consume all streams.
        Future<BluetoothProcess> futureSafeProcess = s_processExecutor.submit(new Callable<BluetoothProcess>() {

            @Override
            public BluetoothProcess call() throws Exception {
                Thread.currentThread().setName("BTSnoopProcessExecutor");
                BluetoothProcess bluetoothProcess = new BluetoothProcess();
                bluetoothProcess.execSnoop(cmdArray, listener);
                return bluetoothProcess;
            }
        });

        try {
            return futureSafeProcess.get();
        } catch (Exception e) {
            s_logger.error("Error waiting from SafeProcess output", e);
            throw new IOException(e);
        }
<<<<<<< HEAD
	}
	
	/**
	 * Parse EIR data from a BLE advertising report,
	 * extracting UUID, major and minor number.
	 * 
	 * See Bluetooth Core 4.0; 8 EXTENDED INQUIRY RESPONSE DATA FORMAT
	 * 
	 * @param b Array containing EIR data
	 * @param i Index of first byte of EIR data
	 * @return BeaconInfo or null if no beacon data present
	 */
	private static BluetoothBeaconData parseEIRData(byte[] b, int payloadPtr, int len, String companyName) {
		
		for(int ptr = payloadPtr; ptr < payloadPtr + len;) {
			
			int structSize = b[ptr];
			if(structSize == 0)
				break;
			
			byte dataType = b[ptr+1];

			if(dataType == (byte)0xFF) { // Data-Type: Manufacturer-Specific

				int prefixPtr = ptr + 2;
				byte[] prefix = new byte[4];
				prefix[0] = new Integer(Integer.parseInt(companyName.substring(2, 4),16)).byteValue();
				prefix[1] = new Integer(Integer.parseInt(companyName.substring(0, 2),16)).byteValue();
				prefix[2] = 0x02;
				prefix[3] = 0x15;
				
				if(Arrays.equals(prefix, Arrays.copyOfRange(b, prefixPtr, prefixPtr + prefix.length))) {
					BluetoothBeaconData bi = new BluetoothBeaconData();
					
					int uuidPtr = ptr + 2 + prefix.length;
					int majorPtr = uuidPtr + 16;
					int minorPtr = uuidPtr + 18;
					
					bi.uuid = "";
					for(byte ub : Arrays.copyOfRange(b, uuidPtr, majorPtr)) {
						bi.uuid += String.format("%02X", (byte)ub);
					}
					
					int majorl = b[majorPtr+1] & 0xFF;
					int majorh = b[majorPtr] & 0xFF;
					int minorl = b[minorPtr+1] & 0xFF;
					int minorh = b[minorPtr] & 0xFF;
					bi.major = majorh << 8 | majorl;
					bi.minor = minorh << 8 | minorl;
					bi.txpower = b[minorPtr + 2];
					// Can't fill this in from here
					bi.address = "";
					return bi;
				}
			}
			
			ptr += structSize + 1;	
		}
		
		return null;
	}
	
	/**
	 * Check for advertisement out of an HCL LE Advertising Report Event
	 * 
	 * See Bluetooth Core 4.0; 7.7.65.2 LE Advertising Report Event
	 * @param b
	 * @return
	 */
	public static BluetoothAdvertisementData parseLEAdvertisement(byte[] b) {
		
		BluetoothAdvertisementData btAdData = null;
		
		if( (b[0] != 0x04) || b[1] != 0x3E){
			//Not and Advertisement Packet
			return btAdData;
		}
				
		// LE Advertisement Subevent Code: 0x02
		if(b[3] != 0x02){
			//Not a Advertisement Sub Event
			return btAdData;
		}
		
		// Start building Advertisement Data
		btAdData = new BluetoothAdvertisementData();
		btAdData.setRawData(b);
		
		btAdData.setPacketType(b[0]);
		btAdData.setEventType(b[1]);
		btAdData.setParameterLength(b[2]);
		btAdData.setSubEventCode(b[3]);
		
		// Number of reports in this advertisement
		btAdData.setNumberOfReports(b[4]);
		
		// Parse each report
		int ptr = 5;
		for(int nr = 0; nr < btAdData.getNumberOfReports(); nr++) {	
			
			AdvertisingReportRecord arr = new AdvertisingReportRecord();
			arr.setEventType(b[ptr++]);
			arr.setAddressType(b[ptr++]);
			
			// Extract remote address
			String address = String.format("%02X:%02X:%02X:%02X:%02X:%02X",
					b[ptr+5],
					b[ptr+4],
					b[ptr+3],
					b[ptr+2],
					b[ptr+1],
					b[ptr+0]);
			
			arr.setAddress(address);
			
			ptr += 6;
			
			int arrDataLength = b[ptr++];
			
			arr.setLength(b[ptr++]);
			byte[] arrData = new byte[arrDataLength];
			System.arraycopy(b, ptr, arrData, 0, arrDataLength);
			arr.setReportData(arrData);
			
			btAdData.addReportRecord(arr);
			
			ptr += arrDataLength;
		}
		
		return btAdData;
	}
	
	/**
	 * Parse BLE beacons out of an HCL LE Advertising Report Event
	 * 
	 * See Bluetooth Core 4.0; 7.7.65.2 LE Advertising Report Event
	 * @param b
	 * @return
	 */
	@SuppressWarnings("unused")
	public static List<BluetoothBeaconData> parseLEAdvertisingReport(byte[] b, String companyName) {
		
		List<BluetoothBeaconData> results = new LinkedList<BluetoothBeaconData>();
		
		// Packet Type: Event OR Event Type: LE Advertisement Report
		if(b[0] != 0x04 || b[1] != 0x3E)
			return results;

		int paramLen = b[2];
		
		// LE Advertisement Subevent Code: 0x02
		if(b[3] != 0x02)
			return results;
		
		int numReports = b[4];
		
		int ptr = 5;
		for(int i = 0; i < numReports; i++) {
			int eventType = b[ptr++];
			int addressType = b[ptr++];
			
			// Extract remote address
			String address = String.format("%02X:%02X:%02X:%02X:%02X:%02X",
											b[ptr+5],
											b[ptr+4],
											b[ptr+3],
											b[ptr+2],
											b[ptr+1],
											b[ptr+0]);
			ptr += 6;
			
			
			int len = b[ptr++];
			
			BluetoothBeaconData bi = parseEIRData(b, ptr, len, companyName);
			if(bi != null) {

				bi.address = address;
				bi.rssi = b[ptr + len];
				results.add(bi);
			}
			
			ptr += len;
		}
		
		return results;
	}
=======
    }

    /**
     * Parse EIR data from a BLE advertising report,
     * extracting UUID, major and minor number.
     *
     * See Bluetooth Core 4.0; 8 EXTENDED INQUIRY RESPONSE DATA FORMAT
     *
     * @param b
     *            Array containing EIR data
     * @param i
     *            Index of first byte of EIR data
     * @return BeaconInfo or null if no beacon data present
     */
    private static BluetoothBeaconData parseEIRData(byte[] b, int payloadPtr, int len, String companyName) {

        for (int ptr = payloadPtr; ptr < payloadPtr + len;) {

            int structSize = b[ptr];
            if (structSize == 0) {
                break;
            }

            byte dataType = b[ptr + 1];

            if (dataType == (byte) 0xFF) { // Data-Type: Manufacturer-Specific

                int prefixPtr = ptr + 2;
                byte[] prefix = new byte[4];
                prefix[0] = new Integer(Integer.parseInt(companyName.substring(2, 4), 16)).byteValue();
                prefix[1] = new Integer(Integer.parseInt(companyName.substring(0, 2), 16)).byteValue();
                prefix[2] = 0x02;
                prefix[3] = 0x15;

                if (Arrays.equals(prefix, Arrays.copyOfRange(b, prefixPtr, prefixPtr + prefix.length))) {
                    BluetoothBeaconData bi = new BluetoothBeaconData();

                    int uuidPtr = ptr + 2 + prefix.length;
                    int majorPtr = uuidPtr + 16;
                    int minorPtr = uuidPtr + 18;

                    bi.uuid = "";
                    for (byte ub : Arrays.copyOfRange(b, uuidPtr, majorPtr)) {
                        bi.uuid += String.format("%02X", ub);
                    }

                    int majorl = b[majorPtr + 1] & 0xFF;
                    int majorh = b[majorPtr] & 0xFF;
                    int minorl = b[minorPtr + 1] & 0xFF;
                    int minorh = b[minorPtr] & 0xFF;
                    bi.major = majorh << 8 | majorl;
                    bi.minor = minorh << 8 | minorl;
                    bi.txpower = b[minorPtr + 2];
                    // Can't fill this in from here
                    bi.address = "";
                    return bi;
                }
            }

            ptr += structSize + 1;
        }

        return null;
    }

    /**
     * Check for advertisement out of an HCL LE Advertising Report Event
     *
     * See Bluetooth Core 4.0; 7.7.65.2 LE Advertising Report Event
     *
     * @param b
     * @return
     */
    public static BluetoothAdvertisementData parseLEAdvertisement(byte[] b) {

        BluetoothAdvertisementData btAdData = null;

        if (b[0] != 0x04 || b[1] != 0x3E) {
            // Not and Advertisement Packet
            return btAdData;
        }

        // LE Advertisement Subevent Code: 0x02
        if (b[3] != 0x02) {
            // Not a Advertisement Sub Event
            return btAdData;
        }

        // Start building Advertisement Data
        btAdData = new BluetoothAdvertisementData();
        btAdData.setRawData(b);

        btAdData.setPacketType(b[0]);
        btAdData.setEventType(b[1]);
        btAdData.setParameterLength(b[2]);
        btAdData.setSubEventCode(b[3]);

        // Number of reports in this advertisement
        btAdData.setNumberOfReports(b[4]);

        // Parse each report
        int ptr = 5;
        for (int nr = 0; nr < btAdData.getNumberOfReports(); nr++) {

            AdvertisingReportRecord arr = new AdvertisingReportRecord();
            arr.setEventType(b[ptr++]);
            arr.setAddressType(b[ptr++]);

            // Extract remote address
            String address = String.format("%02X:%02X:%02X:%02X:%02X:%02X", b[ptr + 5], b[ptr + 4], b[ptr + 3],
                    b[ptr + 2], b[ptr + 1], b[ptr + 0]);

            arr.setAddress(address);

            ptr += 6;

            int arrDataLength = b[ptr++];

            arr.setLength(b[ptr++]);
            byte[] arrData = new byte[arrDataLength];
            System.arraycopy(b, ptr, arrData, 0, arrDataLength);
            arr.setReportData(arrData);

            btAdData.addReportRecord(arr);

            ptr += arrDataLength;
        }

        return btAdData;
    }

    /**
     * Parse BLE beacons out of an HCL LE Advertising Report Event
     *
     * See Bluetooth Core 4.0; 7.7.65.2 LE Advertising Report Event
     *
     * @param b
     * @return
     */
    public static List<BluetoothBeaconData> parseLEAdvertisingReport(byte[] b, String companyName) {

        List<BluetoothBeaconData> results = new LinkedList<BluetoothBeaconData>();

        // Packet Type: Event OR Event Type: LE Advertisement Report
        if (b[0] != 0x04 || b[1] != 0x3E) {
            return results;
        }

        // LE Advertisement Subevent Code: 0x02
        if (b[3] != 0x02) {
            return results;
        }

        int numReports = b[4];

        int ptr = 5;
        for (int i = 0; i < numReports; i++) {
            ptr++;
            ptr++;

            // Extract remote address
            String address = String.format("%02X:%02X:%02X:%02X:%02X:%02X", b[ptr + 5], b[ptr + 4], b[ptr + 3],
                    b[ptr + 2], b[ptr + 1], b[ptr + 0]);
            ptr += 6;

            int len = b[ptr++];

            BluetoothBeaconData bi = parseEIRData(b, ptr, len, companyName);
            if (bi != null) {

                bi.address = address;
                bi.rssi = b[ptr + len];
                results.add(bi);
            }

            ptr += len;
        }

        return results;
    }
>>>>>>> e3f74823
}<|MERGE_RESOLUTION|>--- conflicted
+++ resolved
@@ -35,297 +35,6 @@
 import org.slf4j.LoggerFactory;
 
 public class BluetoothUtil {
-<<<<<<< HEAD
-	
-	private static final Logger s_logger = LoggerFactory.getLogger(BluetoothUtil.class);
-	private static final ExecutorService s_processExecutor = Executors.newSingleThreadExecutor();
-
-	public static final String HCITOOL        = "hcitool";
-	public static final String BTDUMP         = "/tmp/BluetoothUtil.btsnoopdump.sh";
-	private static final String BD_ADDRESS    = "BD Address:";
-	private static final String HCI_VERSION   = "HCI Version:";
-	private static final String HCICONFIG     = "hciconfig";
-	private static final String GATTTOOL      = "gatttool";
-	
-	
-	// Write bluetooth dumping script into /tmp
-	static {
-		try {
-			File f = new File(BTDUMP);
-			FileUtils.writeStringToFile(f,
-					"#!/bin/bash\n"													+ 
-					"set -e\n"														+
-					"ADAPTER=$1\n"													+
-					"{ hcidump -i $ADAPTER -R -w /dev/fd/3 >/dev/null; } 3>&1", false);
-			
-			f.setExecutable(true);
-		} catch (IOException e) {
-			s_logger.info("Unable to update", e);
-		}
-		
-	}
-	
-	/*
-	 * Use hciconfig utility to return information about the bluetooth adapter
-	 */
-	public static Map<String,String> getConfig(String name) throws KuraException {
-		Map<String,String> props = new HashMap<String,String>();
-		BluetoothSafeProcess proc = null;
-		BufferedReader br = null;
-		StringBuilder sb = null;
-		String[] command = { HCICONFIG, name, "version" };
-		try {
-			proc = BluetoothProcessUtil.exec(command);
-			// Check Error stream
-			br = new BufferedReader(new InputStreamReader(proc.getErrorStream()));
-			String line = null;
-			while ((line = br.readLine()) != null) {
-				if (line.toLowerCase().contains("command not found")) {
-					throw new KuraException(KuraErrorCode.OPERATION_NOT_SUPPORTED);
-				} else if (line.toLowerCase().contains("no such device")) {
-					throw new KuraException(KuraErrorCode.INTERNAL_ERROR);
-				}
-			}
-			if (br != null)
-				br.close();
-			
-			// Check Input stream
-			br = new BufferedReader(new InputStreamReader(proc.getInputStream()));
-			sb = new StringBuilder();
-			line = null;
-			while ((line = br.readLine()) != null) {
-				sb.append(line + "\n");
-			}
-			
-			//TODO: Pull more parameters from hciconfig? 
-			String[] results = sb.toString().split("\n");
-			props.put("leReady", "false");
-			for (String result : results) {
-				if((result.indexOf(BD_ADDRESS)) >= 0) {
-					// Address reported as:
-					// BD Address: xx:xx:xx:xx:xx:xx  ACL MTU: xx:xx SCO MTU: xx:x
-					String[] ss = result.split(" ");
-					String address="";
-					for(String sss:ss){
-						if(sss.matches("^([0-9a-fA-F][0-9a-fA-F]:){5}([0-9a-fA-F][0-9a-fA-F])$")){
-							address = sss;
-							break;
-						}
-					}
-//					String address = result.substring(index + BD_ADDRESS.length());
-//					String[] tmpAddress = address.split("\\s", 2);
-//					address = tmpAddress[0].trim();
-					props.put("address", address);
-					s_logger.trace("Bluetooth adapter address set to: {}", address);
-				}
-				if((result.indexOf(HCI_VERSION)) >= 0) {
-					// HCI version : 4.0 (0x6) or HCI version : 4.1 (0x7)
-					if((result.indexOf("0x6") >= 0) || (result.indexOf("0x7") >= 0)) {
-						props.put("leReady", "true");
-						s_logger.trace("Bluetooth adapter is LE ready");
-					}
-				}
-			}
-			
-		} catch (Exception e) {
-			s_logger.error("Failed to execute command: {}", command, e);
-			throw new KuraException(KuraErrorCode.INTERNAL_ERROR);
-		} finally {
-			try {
-				if (br != null)
-					br.close();
-				if (proc != null)
-					proc.destroy();
-			} catch (IOException e) {
-				s_logger.error("Error closing read buffer", e);
-			}
-			
-		}
-		
-		return props;
-	}
-	
-	/*
-	 * Use hciconfig utility to determine status of bluetooth adapter
-	 */
-	public static boolean isEnabled(String name) {
-		
-		String[] command = { HCICONFIG, name };
-		BluetoothSafeProcess proc = null;
-		BufferedReader br = null;
-		
-		try {
-			proc = BluetoothProcessUtil.exec(command);
-			br = new BufferedReader(new InputStreamReader(proc.getInputStream()));
-			String line = null;
-			while ((line = br.readLine()) != null) {
-				if (line.contains("UP")) {
-					return true;
-				}
-				if (line.contains("DOWN")) {
-					return false;
-				}
-			}
-		} catch (Exception e) {
-			s_logger.error("Error executing command: {}", command, e);
-		} finally {
-			try {
-				if (br != null)
-					br.close();
-				if (proc != null)
-					proc.destroy();
-			} catch (IOException e) {
-				s_logger.error("Error closing read buffer", e);
-			}
-		}
-		
-		return false;
-	}
-	
-	/*
-	 * Utility method that allows sending any hciconfig command. The buffered
-	 * response is returned in case results are needed.
-	 */
-	public static BufferedReader hciconfigCmd(String name, String cmd) {
-		String[] command = { HCICONFIG, name, cmd };
-		BluetoothSafeProcess proc = null;
-		BufferedReader br = null;
-		try {
-			proc = BluetoothProcessUtil.exec(command);
-			br = new BufferedReader(new InputStreamReader(proc.getInputStream()));
-		} catch (Exception e) {
-			s_logger.error("Error executing command: {}", command, e);
-		} finally {
-			try {
-				if (br != null)
-					br.close();
-				if (proc != null)
-					proc.destroy();
-			} catch (IOException e) {
-				s_logger.error("Error closing read buffer", e);
-			}
-		}
-		return br;
-	}
-	
-	/*
-	 * Utility method to send specific kill commands to processes.
-	 */
-	public static void killCmd(String cmd, String signal) {
-		//String[] command = { "pkill", "-" + signal, cmd };
-		String[] commandPidOf = { "pidof", cmd };
-		BluetoothSafeProcess proc = null;
-		BufferedReader br = null;
-		try {
-			proc = BluetoothProcessUtil.exec(commandPidOf);
-			proc.waitFor();
-			br = new BufferedReader(new InputStreamReader(proc.getInputStream()));
-			String pid = br.readLine();
-			
-			// Check if the pid is not empty
-			if (pid != null) {
-				String[] commandKill = { "kill", "-" + signal, pid };
-				proc = BluetoothProcessUtil.exec(commandKill);
-			}
-			
-		} catch (IOException e) {
-			s_logger.error("Error executing command: {}", commandPidOf, e);
-		} catch (InterruptedException e) {
-			s_logger.warn("Error executing command: {}", commandPidOf, e);
-		} finally {
-			if (proc != null)
-				proc.destroy();
-			try {
-				if (proc != null)
-					br.close();
-			} catch (IOException e) {
-				s_logger.warn("Error closing process for command: {}", commandPidOf, e);
-			}
-		}
-	}
-	
-	/**
-	 * Start an hci dump process for the examination of BLE advertisement packets
-	 * @param name Name of HCI device (hci0, for example)
-	 * @param listener Listener for receiving btsnoop records
-	 * @return BluetoothProcess created
-	 */
-	public static BluetoothProcess btdumpCmd (String name, BTSnoopListener listener) {
-		String[] command = { BTDUMP, name };
-
-		BluetoothProcess proc = null;
-		try {
-			s_logger.debug("Command executed : {}", Arrays.toString(command));
-			proc = execSnoop(command, listener);
-		} catch (Exception e) {
-			s_logger.error("Error executing command: {}", command, e);
-		}
-		
-		return proc;
-	}
-	
-	/*
-	 * Method to utilize BluetoothProcess and the hcitool utility. These processes run indefinitely, so the
-	 * BluetoothProcessListener is used to receive output from the process. 
-	 */
-	public static BluetoothProcess hcitoolCmd (String name, String cmd, BluetoothProcessListener listener) {
-		String[] command = { HCITOOL, "-i", name, cmd };
-		BluetoothProcess proc = null;
-		try {
-			s_logger.debug("Command executed : {}", Arrays.toString(command));
-			proc = exec(command, listener);
-		} catch (Exception e) {
-			s_logger.error("Error executing command: {}", command, e);
-		}
-		
-		return proc;
-	}
-	
-	/*
-	 * Method to utilize BluetoothProcess and the hcitool utility. These processes run indefinitely, so the
-	 * BluetoothProcessListener is used to receive output from the process. 
-	 */
-	public static BluetoothProcess hcitoolCmd (String name, String[] cmd, BluetoothProcessListener listener) {
-		String[] command = new String[3 + cmd.length];
-		command[0] = HCITOOL;
-		command[1] = "-i";
-		command[2] = name;
-		for (int i=0; i < cmd.length; i++)
-			command[i+3] = cmd[i];
-		BluetoothProcess proc = null;
-		try {
-			s_logger.debug("Command executed : {}", Arrays.toString(command));
-			proc = exec(command, listener);
-		} catch (Exception e) {
-			s_logger.error("Error executing command: {}", command, e);
-		}
-		
-		return proc;
-	}
-	
-	/*
-	 * Method to start an interactive session with a remote Bluetooth LE device using the gatttool utility. The
-	 * listener is used to receive output from the process. 
-	 */
-	public static BluetoothProcess startSession(String adapterName, String address, BluetoothProcessListener listener) {
-		String[] command = { GATTTOOL, "-i", adapterName, "-b", address, "-I" };
-		BluetoothProcess proc = null;
-		try {
-			proc = exec(command, listener);
-		} catch (Exception e) {
-			s_logger.error("Error executing command: {}", command, e);
-		}
-		return proc;
-	}
-	
-	/*
-	 * Method to create a separate thread for the BluetoothProcesses.
-	 */
-	private static BluetoothProcess exec(final String[] cmdArray, final BluetoothProcessListener listener) throws IOException {
-
-		// Serialize process executions. One at a time so we can consume all streams.
-        Future<BluetoothProcess> futureSafeProcess = s_processExecutor.submit( new Callable<BluetoothProcess>() {
-=======
 
     private static final Logger s_logger = LoggerFactory.getLogger(BluetoothUtil.class);
     private static final ExecutorService s_processExecutor = Executors.newSingleThreadExecutor();
@@ -626,7 +335,6 @@
         // Serialize process executions. One at a time so we can consume all streams.
         Future<BluetoothProcess> futureSafeProcess = s_processExecutor.submit(new Callable<BluetoothProcess>() {
 
->>>>>>> e3f74823
             @Override
             public BluetoothProcess call() throws Exception {
                 Thread.currentThread().setName("BluetoothProcessExecutor");
@@ -668,195 +376,6 @@
             s_logger.error("Error waiting from SafeProcess output", e);
             throw new IOException(e);
         }
-<<<<<<< HEAD
-	}
-	
-	/**
-	 * Parse EIR data from a BLE advertising report,
-	 * extracting UUID, major and minor number.
-	 * 
-	 * See Bluetooth Core 4.0; 8 EXTENDED INQUIRY RESPONSE DATA FORMAT
-	 * 
-	 * @param b Array containing EIR data
-	 * @param i Index of first byte of EIR data
-	 * @return BeaconInfo or null if no beacon data present
-	 */
-	private static BluetoothBeaconData parseEIRData(byte[] b, int payloadPtr, int len, String companyName) {
-		
-		for(int ptr = payloadPtr; ptr < payloadPtr + len;) {
-			
-			int structSize = b[ptr];
-			if(structSize == 0)
-				break;
-			
-			byte dataType = b[ptr+1];
-
-			if(dataType == (byte)0xFF) { // Data-Type: Manufacturer-Specific
-
-				int prefixPtr = ptr + 2;
-				byte[] prefix = new byte[4];
-				prefix[0] = new Integer(Integer.parseInt(companyName.substring(2, 4),16)).byteValue();
-				prefix[1] = new Integer(Integer.parseInt(companyName.substring(0, 2),16)).byteValue();
-				prefix[2] = 0x02;
-				prefix[3] = 0x15;
-				
-				if(Arrays.equals(prefix, Arrays.copyOfRange(b, prefixPtr, prefixPtr + prefix.length))) {
-					BluetoothBeaconData bi = new BluetoothBeaconData();
-					
-					int uuidPtr = ptr + 2 + prefix.length;
-					int majorPtr = uuidPtr + 16;
-					int minorPtr = uuidPtr + 18;
-					
-					bi.uuid = "";
-					for(byte ub : Arrays.copyOfRange(b, uuidPtr, majorPtr)) {
-						bi.uuid += String.format("%02X", (byte)ub);
-					}
-					
-					int majorl = b[majorPtr+1] & 0xFF;
-					int majorh = b[majorPtr] & 0xFF;
-					int minorl = b[minorPtr+1] & 0xFF;
-					int minorh = b[minorPtr] & 0xFF;
-					bi.major = majorh << 8 | majorl;
-					bi.minor = minorh << 8 | minorl;
-					bi.txpower = b[minorPtr + 2];
-					// Can't fill this in from here
-					bi.address = "";
-					return bi;
-				}
-			}
-			
-			ptr += structSize + 1;	
-		}
-		
-		return null;
-	}
-	
-	/**
-	 * Check for advertisement out of an HCL LE Advertising Report Event
-	 * 
-	 * See Bluetooth Core 4.0; 7.7.65.2 LE Advertising Report Event
-	 * @param b
-	 * @return
-	 */
-	public static BluetoothAdvertisementData parseLEAdvertisement(byte[] b) {
-		
-		BluetoothAdvertisementData btAdData = null;
-		
-		if( (b[0] != 0x04) || b[1] != 0x3E){
-			//Not and Advertisement Packet
-			return btAdData;
-		}
-				
-		// LE Advertisement Subevent Code: 0x02
-		if(b[3] != 0x02){
-			//Not a Advertisement Sub Event
-			return btAdData;
-		}
-		
-		// Start building Advertisement Data
-		btAdData = new BluetoothAdvertisementData();
-		btAdData.setRawData(b);
-		
-		btAdData.setPacketType(b[0]);
-		btAdData.setEventType(b[1]);
-		btAdData.setParameterLength(b[2]);
-		btAdData.setSubEventCode(b[3]);
-		
-		// Number of reports in this advertisement
-		btAdData.setNumberOfReports(b[4]);
-		
-		// Parse each report
-		int ptr = 5;
-		for(int nr = 0; nr < btAdData.getNumberOfReports(); nr++) {	
-			
-			AdvertisingReportRecord arr = new AdvertisingReportRecord();
-			arr.setEventType(b[ptr++]);
-			arr.setAddressType(b[ptr++]);
-			
-			// Extract remote address
-			String address = String.format("%02X:%02X:%02X:%02X:%02X:%02X",
-					b[ptr+5],
-					b[ptr+4],
-					b[ptr+3],
-					b[ptr+2],
-					b[ptr+1],
-					b[ptr+0]);
-			
-			arr.setAddress(address);
-			
-			ptr += 6;
-			
-			int arrDataLength = b[ptr++];
-			
-			arr.setLength(b[ptr++]);
-			byte[] arrData = new byte[arrDataLength];
-			System.arraycopy(b, ptr, arrData, 0, arrDataLength);
-			arr.setReportData(arrData);
-			
-			btAdData.addReportRecord(arr);
-			
-			ptr += arrDataLength;
-		}
-		
-		return btAdData;
-	}
-	
-	/**
-	 * Parse BLE beacons out of an HCL LE Advertising Report Event
-	 * 
-	 * See Bluetooth Core 4.0; 7.7.65.2 LE Advertising Report Event
-	 * @param b
-	 * @return
-	 */
-	@SuppressWarnings("unused")
-	public static List<BluetoothBeaconData> parseLEAdvertisingReport(byte[] b, String companyName) {
-		
-		List<BluetoothBeaconData> results = new LinkedList<BluetoothBeaconData>();
-		
-		// Packet Type: Event OR Event Type: LE Advertisement Report
-		if(b[0] != 0x04 || b[1] != 0x3E)
-			return results;
-
-		int paramLen = b[2];
-		
-		// LE Advertisement Subevent Code: 0x02
-		if(b[3] != 0x02)
-			return results;
-		
-		int numReports = b[4];
-		
-		int ptr = 5;
-		for(int i = 0; i < numReports; i++) {
-			int eventType = b[ptr++];
-			int addressType = b[ptr++];
-			
-			// Extract remote address
-			String address = String.format("%02X:%02X:%02X:%02X:%02X:%02X",
-											b[ptr+5],
-											b[ptr+4],
-											b[ptr+3],
-											b[ptr+2],
-											b[ptr+1],
-											b[ptr+0]);
-			ptr += 6;
-			
-			
-			int len = b[ptr++];
-			
-			BluetoothBeaconData bi = parseEIRData(b, ptr, len, companyName);
-			if(bi != null) {
-
-				bi.address = address;
-				bi.rssi = b[ptr + len];
-				results.add(bi);
-			}
-			
-			ptr += len;
-		}
-		
-		return results;
-	}
-=======
     }
 
     /**
@@ -1037,5 +556,4 @@
 
         return results;
     }
->>>>>>> e3f74823
 }