/*******************************************************************************
 * Copyright (c) 2011, 2016 Eurotech and/or its affiliates
 *
 * All rights reserved. This program and the accompanying materials
 * are made available under the terms of the Eclipse Public License v1.0
 * which accompanies this distribution, and is available at
 * http://www.eclipse.org/legal/epl-v10.html
 *
 * Contributors:
 *     Eurotech
 *******************************************************************************/
package org.eclipse.kura.raspberrypi.sensehat.example;

import java.util.Map;
import java.util.concurrent.Executors;
import java.util.concurrent.Future;
import java.util.concurrent.ScheduledExecutorService;
import java.util.concurrent.ScheduledFuture;
import java.util.concurrent.ScheduledThreadPoolExecutor;
import java.util.concurrent.TimeUnit;

import org.eclipse.kura.configuration.ConfigurableComponent;
import org.eclipse.kura.raspberrypi.sensehat.SenseHat;
import org.eclipse.kura.raspberrypi.sensehat.ledmatrix.Colors;
import org.eclipse.kura.raspberrypi.sensehat.ledmatrix.FrameBuffer;
import org.eclipse.kura.raspberrypi.sensehat.sensors.HTS221;
import org.eclipse.kura.raspberrypi.sensehat.sensors.LPS25H;
import org.eclipse.kura.raspberrypi.sensehat.sensors.LSM9DS1;
import org.eclipse.kura.raspsberrypi.sensehat.joystick.Joystick;
import org.eclipse.kura.raspsberrypi.sensehat.joystick.JoystickEvent;
import org.osgi.service.component.ComponentContext;
import org.slf4j.Logger;
import org.slf4j.LoggerFactory;

public class SenseHatExample implements ConfigurableComponent {

<<<<<<< HEAD
	private static final Logger s_logger = LoggerFactory.getLogger(SenseHatExample.class);

	private static final int I2C_BUS = 1;
	private static final int I2C_ADDRESS_SIZE = 7;
	private static final int I2C_FREQUENCY = 400000;
	private static final int I2C_ACC_ADDRESS = 0x6A;
	private static final int I2C_MAG_ADDRESS = 0x1C;
	private static final int I2C_PRE_ADDRESS = 0x5C;
	private static final int I2C_HUM_ADDRESS = 0x5F;

	private static final String IMU_ACC_ENABLE = "imu.accelerometer.enable";
	private static final String IMU_GYRO_ENABLE = "imu.gyroscope.enable";
	private static final String IMU_COMP_ENABLE = "imu.compass.enable";
	private static final String IMU_SAMPLES     = "imu.sample.number";
	private static final String PRE_ENABLE = "pressure.enable";
	private static final String HUM_ENABLE = "humidity.enable";
	private static final String LCD_ENABLE = "screen.enable";
	private static final String STICK_ENABLE = "stick.enable";
	private static final String SCREEN_MESSAGE = "screen.message";
	private static final String SCREEN_ROTATION = "screen.rotation";
	private static final String SCREEN_TEXT_COLOR = "screen.text.color";

	private boolean             m_imuAccEnable = false;
	private boolean             m_imuGyroEnable = false;
	private boolean             m_imuCompEnable = false;
	private int                 m_imuSamples = 20;
	private boolean             m_preEnable = false;
	private boolean             m_humEnable = false;
	private boolean             m_lcdEnable = false;
	private boolean             m_stickEnable = false;
	private String              m_screenMessage = "";
	private int                 m_screenRotation = 0;
	private short[]             m_screenTextColor = Colors.ORANGE;

	private Joystick SenseHatJoystick;
	private JoystickEvent je;
	private boolean runThread;

	private FrameBuffer frameBuffer;

	private ScheduledExecutorService m_Joystickworker;
	private Future<?>           m_Joystickhandle;

	private SenseHat            m_senseHat;

	private LSM9DS1             m_imuSensor;          // Inertial Measurement Unit (Accelerometer, Gyroscope, Magnetometer)
	private LPS25H              m_pressureSensor;     // Atmospheric Pressure
	private HTS221              m_humiditySensor;     // Humidity
	private Map<String, Object> m_properties;
	
	private static ScheduledFuture<?> startUpdateThread;
	private ScheduledThreadPoolExecutor	m_executor;

	// ----------------------------------------------------------------
	//
	//   Dependencies
	//
	// ----------------------------------------------------------------

	public SenseHatExample() 
	{
		super();
	}

	public void setSenseHatService(SenseHat senseHat) {
		m_senseHat = senseHat;
	}

	public void unsetSenseHatService(SenseHat senseHat) {
		m_senseHat = null;
	}
	
	// ----------------------------------------------------------------
	//
	//   Activation APIs
	//
	// ----------------------------------------------------------------

	protected void activate(ComponentContext componentContext, Map<String,Object> properties) 
	{
		s_logger.info("Activating Sense Hat Application...");

		m_executor = new ScheduledThreadPoolExecutor(1);
		m_executor.setContinueExistingPeriodicTasksAfterShutdownPolicy(false);
		m_executor.setExecuteExistingDelayedTasksAfterShutdownPolicy(false);
		
		getProperties(properties);

		if (startUpdateThread != null) {
			startUpdateThread.cancel(true);
			startUpdateThread = null;
		}
		startUpdateThread = m_executor.schedule(new Runnable() {
			public void run() {
				update();
			}
		}, 0, TimeUnit.MILLISECONDS);
		
		s_logger.info("Activating Sense Hat Application... Done.");
	}

	protected void deactivate(ComponentContext componentContext) 
	{
		s_logger.info("Deactivating Sense Hat Application...");

		LPS25H.closeDevice();
		HTS221.closeDevice();
		LSM9DS1.closeDevice();

		if (m_Joystickhandle != null)
			m_Joystickhandle.cancel(true);
		if (m_Joystickworker != null)
			m_Joystickworker.shutdown();
		if (SenseHatJoystick != null)
			Joystick.closeJoystick();


		if (frameBuffer != null) {
			frameBuffer.clearFrameBuffer();
			FrameBuffer.closeFrameBuffer();
			frameBuffer = null;
		}

		if (startUpdateThread != null) {
			startUpdateThread.cancel(true);
			startUpdateThread = null;
		}
		m_executor = null;
		
		s_logger.info("Deactivating Sense Hat Application... Done.");
	}	


	public void updated(Map<String,Object> properties)
	{
		s_logger.info("Updated Sense Hat Application...");

		// store the properties received
		getProperties(properties);

		if (startUpdateThread != null) {
			startUpdateThread.cancel(true);
			startUpdateThread = null;
		}
		startUpdateThread = m_executor.schedule(new Runnable() {
			public void run() {
				update();
			}
		}, 0, TimeUnit.MILLISECONDS);
		
		s_logger.info("Updated Sense Hat Application... Done.");
	}

	// ----------------------------------------------------------------
	//
	//   Private Methods
	//
	// ----------------------------------------------------------------

	private void update() {
		if (m_imuAccEnable || m_imuGyroEnable || m_imuCompEnable) {

			m_imuSensor = m_senseHat.getIMUSensor(I2C_BUS, I2C_ACC_ADDRESS, I2C_MAG_ADDRESS, I2C_ADDRESS_SIZE, I2C_FREQUENCY);
			boolean status = m_imuSensor.initDevice(m_imuAccEnable, m_imuGyroEnable, m_imuCompEnable);
			if (!status)
				s_logger.error("Unable to initialize IMU sensor.");
			else {
				if (m_imuAccEnable) {
					float[] acc = new float[3];
					for (int i = 0; i < m_imuSamples; i++) {
						acc = m_imuSensor.getAccelerometerRaw();
					}
					s_logger.info("Acceleration X : " + acc[0] + " Y : " + acc[1] + " Z : " + acc[2]);
				}
				if (m_imuGyroEnable) {
					float[] gyro = new float[3];
					for (int i = 0; i < m_imuSamples; i++) {
						gyro = m_imuSensor.getGyroscopeRaw();
					}
					s_logger.info("Orientation X : " + gyro[0] + " Y : " + gyro[1] + " Z : " + gyro[2]);
				}
				if (m_imuCompEnable) {
					float[] comp = new float[3];
					for (int i = 0; i < m_imuSamples; i++) {
						comp = m_imuSensor.getCompassRaw(); 
					}
					s_logger.info("Compass X : " + comp[0] + " Y : " + comp[1] + " Z : " + comp[2]);
				}
			}
		}
		else {
			LSM9DS1.closeDevice();
		}

		if (m_preEnable) {

			m_pressureSensor = m_senseHat.getPressureSensor(I2C_BUS, I2C_PRE_ADDRESS, I2C_ADDRESS_SIZE, I2C_FREQUENCY);
			boolean status = m_pressureSensor.initDevice();
			if (!status)
				s_logger.error("Unable to initialize pressure sensor.");
			else {
				s_logger.info("Pressure : {}", m_pressureSensor.getPressure());
				s_logger.info("Temperature : {}", m_pressureSensor.getTemperature());
			}

		}
		else {
			LPS25H.closeDevice();
		}

		if (m_humEnable) {

			m_humiditySensor = m_senseHat.getHumiditySensor(I2C_BUS, I2C_HUM_ADDRESS, I2C_ADDRESS_SIZE, I2C_FREQUENCY);
			boolean status = m_humiditySensor.initDevice();
			if (!status)
				s_logger.error("Unable to initialize humidity sensor.");
			else {
				s_logger.info("Humidity : {}", m_humiditySensor.getHumidity());
				s_logger.info("Temperature : {}", m_humiditySensor.getTemperature());
			}

		}
		else {
			HTS221.closeDevice();
		}

		if (m_lcdEnable) {

			frameBuffer = m_senseHat.getFrameBuffer();
			FrameBuffer.setRotation(m_screenRotation);
			frameBuffer.showMessage(m_screenMessage, m_screenTextColor, Colors.BLACK);

		}
		else {
			if (frameBuffer != null) {
				frameBuffer.clearFrameBuffer();
				FrameBuffer.closeFrameBuffer();
				frameBuffer = null;
			}
		}

		if (m_stickEnable) {

			SenseHatJoystick = m_senseHat.getJoystick();
			runThread = true;

			m_Joystickworker = Executors.newSingleThreadScheduledExecutor();
			m_Joystickhandle = m_Joystickworker.submit(new Runnable() {
				@Override
				public void run() {

					while (runThread) {
						je = SenseHatJoystick.read();
						logJoystick (je);
					}

				}
			});

		}
		else {
			runThread = false;
			if (m_Joystickhandle != null)
				m_Joystickhandle.cancel(true);
			if (m_Joystickworker != null)
				m_Joystickworker.shutdownNow();
			if (SenseHatJoystick != null)
				Joystick.closeJoystick();
		}
	}

	private void logJoystick (JoystickEvent je) {

		if (je.getCode() == Joystick.KEY_ENTER) {
			if (je.getValue() == Joystick.STATE_PRESS) {
				s_logger.info("Enter key pressed.");
			}
			else if (je.getValue() == Joystick.STATE_RELEASE) {
				s_logger.info("Enter key released.");
			}
			else if (je.getValue() == Joystick.STATE_HOLD) {
				s_logger.info("Enter key held.");
			}
		}
		else if (je.getCode() == Joystick.KEY_LEFT) {
			if (je.getValue() == Joystick.STATE_PRESS) {
				s_logger.info("Lef key pressed.");
			}
			else if (je.getValue() == Joystick.STATE_RELEASE) {
				s_logger.info("Left key released.");
			}
			else if (je.getValue() == Joystick.STATE_HOLD) {
				s_logger.info("Left key held.");
			}
		}
		else if (je.getCode() == Joystick.KEY_RIGHT) {
			if (je.getValue() == Joystick.STATE_PRESS) {
				s_logger.info("Right key pressed.");
			}
			else if (je.getValue() == Joystick.STATE_RELEASE) {
				s_logger.info("Right key released.");
			}
			else if (je.getValue() == Joystick.STATE_HOLD) {
				s_logger.info("Right key held.");
			}
		}
		else if (je.getCode() == Joystick.KEY_UP) {
			if (je.getValue() == Joystick.STATE_PRESS) {
				s_logger.info("Up key pressed.");
			}
			else if (je.getValue() == Joystick.STATE_RELEASE) {
				s_logger.info("Up key released.");
			}
			else if (je.getValue() == Joystick.STATE_HOLD) {
				s_logger.info("Up key held.");
			}
		}
		if (je.getCode() == Joystick.KEY_DOWN) {
			if (je.getValue() == Joystick.STATE_PRESS) {
				s_logger.info("Down key pressed.");
			}
			else if (je.getValue() == Joystick.STATE_RELEASE) {
				s_logger.info("Down key released.");
			}
			else if (je.getValue() == Joystick.STATE_HOLD) {
				s_logger.info("Down key held.");
			}
		}

	}
	
	private void getProperties(Map<String,Object> properties) {
		
		m_properties = properties;
		if (m_properties.get(IMU_ACC_ENABLE) != null) 
			m_imuAccEnable = (Boolean) m_properties.get(IMU_ACC_ENABLE);
		if (m_properties.get(IMU_GYRO_ENABLE) != null) 
			m_imuGyroEnable = (Boolean) m_properties.get(IMU_GYRO_ENABLE);
		if (m_properties.get(IMU_COMP_ENABLE) != null) 
			m_imuCompEnable = (Boolean) m_properties.get(IMU_COMP_ENABLE);
		if (m_properties.get(IMU_SAMPLES) != null) 
			m_imuSamples = (Integer) m_properties.get(IMU_SAMPLES);		
		if (m_properties.get(PRE_ENABLE) != null)
			m_preEnable = (Boolean) m_properties.get(PRE_ENABLE);
		if (m_properties.get(HUM_ENABLE) != null)
			m_humEnable = (Boolean) m_properties.get(HUM_ENABLE);
		if (m_properties.get(LCD_ENABLE) != null)
			m_lcdEnable = (Boolean) m_properties.get(LCD_ENABLE);
		if (m_properties.get(STICK_ENABLE) != null)
			m_stickEnable = (Boolean) m_properties.get(STICK_ENABLE);
		if (m_properties.get(SCREEN_MESSAGE) != null)
			m_screenMessage = (String) m_properties.get(SCREEN_MESSAGE);		
		if (m_properties.get(SCREEN_ROTATION) != null)
			m_screenRotation = (Integer) m_properties.get(SCREEN_ROTATION);
		if (m_properties.get(SCREEN_TEXT_COLOR) != null) {
			if (((String) m_properties.get(SCREEN_TEXT_COLOR)).contains("RED")) 
				m_screenTextColor = Colors.RED;
			else if (((String) m_properties.get(SCREEN_TEXT_COLOR)).contains("ORANGE")) 
				m_screenTextColor = Colors.ORANGE;
			else if (((String) m_properties.get(SCREEN_TEXT_COLOR)).contains("YELLOW")) 
				m_screenTextColor = Colors.YELLOW;
			else if (((String) m_properties.get(SCREEN_TEXT_COLOR)).contains("GREEN")) 
				m_screenTextColor = Colors.GREEN;
			else if (((String) m_properties.get(SCREEN_TEXT_COLOR)).contains("BLUE")) 
				m_screenTextColor = Colors.BLUE;
			else if (((String) m_properties.get(SCREEN_TEXT_COLOR)).contains("PURPLE")) 
				m_screenTextColor = Colors.PURPLE;
			else if (((String) m_properties.get(SCREEN_TEXT_COLOR)).contains("VIOLET")) 
				m_screenTextColor = Colors.VIOLET;
			else if (((String) m_properties.get(SCREEN_TEXT_COLOR)).contains("WHITE")) 
				m_screenTextColor = Colors.WHITE;
			else if (((String) m_properties.get(SCREEN_TEXT_COLOR)).contains("BLACK")) 
				m_screenTextColor = Colors.BLACK;
		}
		
	}

}
=======
    private static final Logger s_logger = LoggerFactory.getLogger(SenseHatExample.class);

    private static final int I2C_BUS = 1;
    private static final int I2C_ADDRESS_SIZE = 7;
    private static final int I2C_FREQUENCY = 400000;
    private static final int I2C_ACC_ADDRESS = 0x6A;
    private static final int I2C_MAG_ADDRESS = 0x1C;
    private static final int I2C_PRE_ADDRESS = 0x5C;
    private static final int I2C_HUM_ADDRESS = 0x5F;

    private static final String IMU_ACC_ENABLE = "imu.accelerometer.enable";
    private static final String IMU_GYRO_ENABLE = "imu.gyroscope.enable";
    private static final String IMU_COMP_ENABLE = "imu.compass.enable";
    private static final String IMU_SAMPLES = "imu.sample.number";
    private static final String PRE_ENABLE = "pressure.enable";
    private static final String HUM_ENABLE = "humidity.enable";
    private static final String LCD_ENABLE = "screen.enable";
    private static final String STICK_ENABLE = "stick.enable";
    private static final String SCREEN_MESSAGE = "screen.message";
    private static final String SCREEN_ROTATION = "screen.rotation";
    private static final String SCREEN_TEXT_COLOR = "screen.text.color";

    private boolean m_imuAccEnable = false;
    private boolean m_imuGyroEnable = false;
    private boolean m_imuCompEnable = false;
    private int m_imuSamples = 20;
    private boolean m_preEnable = false;
    private boolean m_humEnable = false;
    private boolean m_lcdEnable = false;
    private boolean m_stickEnable = false;
    private String m_screenMessage = "";
    private int m_screenRotation = 0;
    private short[] m_screenTextColor = Colors.ORANGE;

    private Joystick SenseHatJoystick;
    private JoystickEvent je;
    private boolean runThread;

    private FrameBuffer frameBuffer;

    private ScheduledExecutorService m_Joystickworker;
    private Future<?> m_Joystickhandle;

    private SenseHat m_senseHat;

    private LSM9DS1 m_imuSensor;          // Inertial Measurement Unit (Accelerometer, Gyroscope, Magnetometer)
    private LPS25H m_pressureSensor;     // Atmospheric Pressure
    private HTS221 m_humiditySensor;     // Humidity
    private Map<String, Object> m_properties;

    private static ScheduledFuture<?> startUpdateThread;
    private ScheduledThreadPoolExecutor m_executor;

    // ----------------------------------------------------------------
    //
    // Dependencies
    //
    // ----------------------------------------------------------------

    public SenseHatExample() {
        super();
    }

    public void setSenseHatService(SenseHat senseHat) {
        this.m_senseHat = senseHat;
    }

    public void unsetSenseHatService(SenseHat senseHat) {
        this.m_senseHat = null;
    }

    // ----------------------------------------------------------------
    //
    // Activation APIs
    //
    // ----------------------------------------------------------------

    protected void activate(ComponentContext componentContext, Map<String, Object> properties) {
        s_logger.info("Activating Sense Hat Application...");

        this.m_executor = new ScheduledThreadPoolExecutor(1);
        this.m_executor.setContinueExistingPeriodicTasksAfterShutdownPolicy(false);
        this.m_executor.setExecuteExistingDelayedTasksAfterShutdownPolicy(false);

        getProperties(properties);

        if (startUpdateThread != null) {
            startUpdateThread.cancel(true);
            startUpdateThread = null;
        }
        startUpdateThread = this.m_executor.schedule(new Runnable() {

            @Override
            public void run() {
                update();
            }
        }, 0, TimeUnit.MILLISECONDS);

        s_logger.info("Activating Sense Hat Application... Done.");
    }

    protected void deactivate(ComponentContext componentContext) {
        s_logger.info("Deactivating Sense Hat Application...");

        LPS25H.closeDevice();
        HTS221.closeDevice();
        LSM9DS1.closeDevice();

        if (this.m_Joystickhandle != null) {
            this.m_Joystickhandle.cancel(true);
        }
        if (this.m_Joystickworker != null) {
            this.m_Joystickworker.shutdown();
        }
        if (this.SenseHatJoystick != null) {
            Joystick.closeJoystick();
        }

        if (this.frameBuffer != null) {
            this.frameBuffer.clearFrameBuffer();
            FrameBuffer.closeFrameBuffer();
            this.frameBuffer = null;
        }

        if (startUpdateThread != null) {
            startUpdateThread.cancel(true);
            startUpdateThread = null;
        }
        this.m_executor = null;

        s_logger.info("Deactivating Sense Hat Application... Done.");
    }

    public void updated(Map<String, Object> properties) {
        s_logger.info("Updated Sense Hat Application...");

        // store the properties received
        getProperties(properties);

        if (startUpdateThread != null) {
            startUpdateThread.cancel(true);
            startUpdateThread = null;
        }
        startUpdateThread = this.m_executor.schedule(new Runnable() {

            @Override
            public void run() {
                update();
            }
        }, 0, TimeUnit.MILLISECONDS);

        s_logger.info("Updated Sense Hat Application... Done.");
    }

    // ----------------------------------------------------------------
    //
    // Private Methods
    //
    // ----------------------------------------------------------------

    private void update() {
        if (this.m_imuAccEnable || this.m_imuGyroEnable || this.m_imuCompEnable) {

            this.m_imuSensor = this.m_senseHat.getIMUSensor(I2C_BUS, I2C_ACC_ADDRESS, I2C_MAG_ADDRESS, I2C_ADDRESS_SIZE,
                    I2C_FREQUENCY);
            boolean status = this.m_imuSensor.initDevice(this.m_imuAccEnable, this.m_imuGyroEnable,
                    this.m_imuCompEnable);
            if (!status) {
                s_logger.error("Unable to initialize IMU sensor.");
            } else {
                if (this.m_imuAccEnable) {
                    float[] acc = new float[3];
                    for (int i = 0; i < this.m_imuSamples; i++) {
                        acc = this.m_imuSensor.getAccelerometerRaw();
                    }
                    s_logger.info("Acceleration X : " + acc[0] + " Y : " + acc[1] + " Z : " + acc[2]);
                }
                if (this.m_imuGyroEnable) {
                    float[] gyro = new float[3];
                    for (int i = 0; i < this.m_imuSamples; i++) {
                        gyro = this.m_imuSensor.getGyroscopeRaw();
                    }
                    s_logger.info("Orientation X : " + gyro[0] + " Y : " + gyro[1] + " Z : " + gyro[2]);
                }
                if (this.m_imuCompEnable) {
                    float[] comp = new float[3];
                    for (int i = 0; i < this.m_imuSamples; i++) {
                        comp = this.m_imuSensor.getCompassRaw();
                    }
                    s_logger.info("Compass X : " + comp[0] + " Y : " + comp[1] + " Z : " + comp[2]);
                }
            }
        } else {
            LSM9DS1.closeDevice();
        }

        if (this.m_preEnable) {

            this.m_pressureSensor = this.m_senseHat.getPressureSensor(I2C_BUS, I2C_PRE_ADDRESS, I2C_ADDRESS_SIZE,
                    I2C_FREQUENCY);
            boolean status = this.m_pressureSensor.initDevice();
            if (!status) {
                s_logger.error("Unable to initialize pressure sensor.");
            } else {
                s_logger.info("Pressure : {}", this.m_pressureSensor.getPressure());
                s_logger.info("Temperature : {}", this.m_pressureSensor.getTemperature());
            }

        } else {
            LPS25H.closeDevice();
        }

        if (this.m_humEnable) {

            this.m_humiditySensor = this.m_senseHat.getHumiditySensor(I2C_BUS, I2C_HUM_ADDRESS, I2C_ADDRESS_SIZE,
                    I2C_FREQUENCY);
            boolean status = this.m_humiditySensor.initDevice();
            if (!status) {
                s_logger.error("Unable to initialize humidity sensor.");
            } else {
                s_logger.info("Humidity : {}", this.m_humiditySensor.getHumidity());
                s_logger.info("Temperature : {}", this.m_humiditySensor.getTemperature());
            }

        } else {
            HTS221.closeDevice();
        }

        if (this.m_lcdEnable) {

            this.frameBuffer = this.m_senseHat.getFrameBuffer();
            FrameBuffer.setRotation(this.m_screenRotation);
            this.frameBuffer.showMessage(this.m_screenMessage, this.m_screenTextColor, Colors.BLACK);

        } else {
            if (this.frameBuffer != null) {
                this.frameBuffer.clearFrameBuffer();
                FrameBuffer.closeFrameBuffer();
                this.frameBuffer = null;
            }
        }

        if (this.m_stickEnable) {

            this.SenseHatJoystick = this.m_senseHat.getJoystick();
            this.runThread = true;

            this.m_Joystickworker = Executors.newSingleThreadScheduledExecutor();
            this.m_Joystickhandle = this.m_Joystickworker.submit(new Runnable() {

                @Override
                public void run() {

                    while (SenseHatExample.this.runThread) {
                        SenseHatExample.this.je = SenseHatExample.this.SenseHatJoystick.read();
                        logJoystick(SenseHatExample.this.je);
                    }

                }
            });

        } else {
            this.runThread = false;
            if (this.m_Joystickhandle != null) {
                this.m_Joystickhandle.cancel(true);
            }
            if (this.m_Joystickworker != null) {
                this.m_Joystickworker.shutdownNow();
            }
            if (this.SenseHatJoystick != null) {
                Joystick.closeJoystick();
            }
        }
    }

    private void logJoystick(JoystickEvent je) {

        if (je.getCode() == Joystick.KEY_ENTER) {
            if (je.getValue() == Joystick.STATE_PRESS) {
                s_logger.info("Enter key pressed.");
            } else if (je.getValue() == Joystick.STATE_RELEASE) {
                s_logger.info("Enter key released.");
            } else if (je.getValue() == Joystick.STATE_HOLD) {
                s_logger.info("Enter key held.");
            }
        } else if (je.getCode() == Joystick.KEY_LEFT) {
            if (je.getValue() == Joystick.STATE_PRESS) {
                s_logger.info("Lef key pressed.");
            } else if (je.getValue() == Joystick.STATE_RELEASE) {
                s_logger.info("Left key released.");
            } else if (je.getValue() == Joystick.STATE_HOLD) {
                s_logger.info("Left key held.");
            }
        } else if (je.getCode() == Joystick.KEY_RIGHT) {
            if (je.getValue() == Joystick.STATE_PRESS) {
                s_logger.info("Right key pressed.");
            } else if (je.getValue() == Joystick.STATE_RELEASE) {
                s_logger.info("Right key released.");
            } else if (je.getValue() == Joystick.STATE_HOLD) {
                s_logger.info("Right key held.");
            }
        } else if (je.getCode() == Joystick.KEY_UP) {
            if (je.getValue() == Joystick.STATE_PRESS) {
                s_logger.info("Up key pressed.");
            } else if (je.getValue() == Joystick.STATE_RELEASE) {
                s_logger.info("Up key released.");
            } else if (je.getValue() == Joystick.STATE_HOLD) {
                s_logger.info("Up key held.");
            }
        }
        if (je.getCode() == Joystick.KEY_DOWN) {
            if (je.getValue() == Joystick.STATE_PRESS) {
                s_logger.info("Down key pressed.");
            } else if (je.getValue() == Joystick.STATE_RELEASE) {
                s_logger.info("Down key released.");
            } else if (je.getValue() == Joystick.STATE_HOLD) {
                s_logger.info("Down key held.");
            }
        }

    }

    private void getProperties(Map<String, Object> properties) {

        this.m_properties = properties;
        if (this.m_properties.get(IMU_ACC_ENABLE) != null) {
            this.m_imuAccEnable = (Boolean) this.m_properties.get(IMU_ACC_ENABLE);
        }
        if (this.m_properties.get(IMU_GYRO_ENABLE) != null) {
            this.m_imuGyroEnable = (Boolean) this.m_properties.get(IMU_GYRO_ENABLE);
        }
        if (this.m_properties.get(IMU_COMP_ENABLE) != null) {
            this.m_imuCompEnable = (Boolean) this.m_properties.get(IMU_COMP_ENABLE);
        }
        if (this.m_properties.get(IMU_SAMPLES) != null) {
            this.m_imuSamples = (Integer) this.m_properties.get(IMU_SAMPLES);
        }
        if (this.m_properties.get(PRE_ENABLE) != null) {
            this.m_preEnable = (Boolean) this.m_properties.get(PRE_ENABLE);
        }
        if (this.m_properties.get(HUM_ENABLE) != null) {
            this.m_humEnable = (Boolean) this.m_properties.get(HUM_ENABLE);
        }
        if (this.m_properties.get(LCD_ENABLE) != null) {
            this.m_lcdEnable = (Boolean) this.m_properties.get(LCD_ENABLE);
        }
        if (this.m_properties.get(STICK_ENABLE) != null) {
            this.m_stickEnable = (Boolean) this.m_properties.get(STICK_ENABLE);
        }
        if (this.m_properties.get(SCREEN_MESSAGE) != null) {
            this.m_screenMessage = (String) this.m_properties.get(SCREEN_MESSAGE);
        }
        if (this.m_properties.get(SCREEN_ROTATION) != null) {
            this.m_screenRotation = (Integer) this.m_properties.get(SCREEN_ROTATION);
        }
        if (this.m_properties.get(SCREEN_TEXT_COLOR) != null) {
            if (((String) this.m_properties.get(SCREEN_TEXT_COLOR)).contains("RED")) {
                this.m_screenTextColor = Colors.RED;
            } else if (((String) this.m_properties.get(SCREEN_TEXT_COLOR)).contains("ORANGE")) {
                this.m_screenTextColor = Colors.ORANGE;
            } else if (((String) this.m_properties.get(SCREEN_TEXT_COLOR)).contains("YELLOW")) {
                this.m_screenTextColor = Colors.YELLOW;
            } else if (((String) this.m_properties.get(SCREEN_TEXT_COLOR)).contains("GREEN")) {
                this.m_screenTextColor = Colors.GREEN;
            } else if (((String) this.m_properties.get(SCREEN_TEXT_COLOR)).contains("BLUE")) {
                this.m_screenTextColor = Colors.BLUE;
            } else if (((String) this.m_properties.get(SCREEN_TEXT_COLOR)).contains("PURPLE")) {
                this.m_screenTextColor = Colors.PURPLE;
            } else if (((String) this.m_properties.get(SCREEN_TEXT_COLOR)).contains("VIOLET")) {
                this.m_screenTextColor = Colors.VIOLET;
            } else if (((String) this.m_properties.get(SCREEN_TEXT_COLOR)).contains("WHITE")) {
                this.m_screenTextColor = Colors.WHITE;
            } else if (((String) this.m_properties.get(SCREEN_TEXT_COLOR)).contains("BLACK")) {
                this.m_screenTextColor = Colors.BLACK;
            }
        }

    }

}
>>>>>>> e3f74823
<|MERGE_RESOLUTION|>--- conflicted
+++ resolved
@@ -34,386 +34,6 @@
 
 public class SenseHatExample implements ConfigurableComponent {
 
-<<<<<<< HEAD
-	private static final Logger s_logger = LoggerFactory.getLogger(SenseHatExample.class);
-
-	private static final int I2C_BUS = 1;
-	private static final int I2C_ADDRESS_SIZE = 7;
-	private static final int I2C_FREQUENCY = 400000;
-	private static final int I2C_ACC_ADDRESS = 0x6A;
-	private static final int I2C_MAG_ADDRESS = 0x1C;
-	private static final int I2C_PRE_ADDRESS = 0x5C;
-	private static final int I2C_HUM_ADDRESS = 0x5F;
-
-	private static final String IMU_ACC_ENABLE = "imu.accelerometer.enable";
-	private static final String IMU_GYRO_ENABLE = "imu.gyroscope.enable";
-	private static final String IMU_COMP_ENABLE = "imu.compass.enable";
-	private static final String IMU_SAMPLES     = "imu.sample.number";
-	private static final String PRE_ENABLE = "pressure.enable";
-	private static final String HUM_ENABLE = "humidity.enable";
-	private static final String LCD_ENABLE = "screen.enable";
-	private static final String STICK_ENABLE = "stick.enable";
-	private static final String SCREEN_MESSAGE = "screen.message";
-	private static final String SCREEN_ROTATION = "screen.rotation";
-	private static final String SCREEN_TEXT_COLOR = "screen.text.color";
-
-	private boolean             m_imuAccEnable = false;
-	private boolean             m_imuGyroEnable = false;
-	private boolean             m_imuCompEnable = false;
-	private int                 m_imuSamples = 20;
-	private boolean             m_preEnable = false;
-	private boolean             m_humEnable = false;
-	private boolean             m_lcdEnable = false;
-	private boolean             m_stickEnable = false;
-	private String              m_screenMessage = "";
-	private int                 m_screenRotation = 0;
-	private short[]             m_screenTextColor = Colors.ORANGE;
-
-	private Joystick SenseHatJoystick;
-	private JoystickEvent je;
-	private boolean runThread;
-
-	private FrameBuffer frameBuffer;
-
-	private ScheduledExecutorService m_Joystickworker;
-	private Future<?>           m_Joystickhandle;
-
-	private SenseHat            m_senseHat;
-
-	private LSM9DS1             m_imuSensor;          // Inertial Measurement Unit (Accelerometer, Gyroscope, Magnetometer)
-	private LPS25H              m_pressureSensor;     // Atmospheric Pressure
-	private HTS221              m_humiditySensor;     // Humidity
-	private Map<String, Object> m_properties;
-	
-	private static ScheduledFuture<?> startUpdateThread;
-	private ScheduledThreadPoolExecutor	m_executor;
-
-	// ----------------------------------------------------------------
-	//
-	//   Dependencies
-	//
-	// ----------------------------------------------------------------
-
-	public SenseHatExample() 
-	{
-		super();
-	}
-
-	public void setSenseHatService(SenseHat senseHat) {
-		m_senseHat = senseHat;
-	}
-
-	public void unsetSenseHatService(SenseHat senseHat) {
-		m_senseHat = null;
-	}
-	
-	// ----------------------------------------------------------------
-	//
-	//   Activation APIs
-	//
-	// ----------------------------------------------------------------
-
-	protected void activate(ComponentContext componentContext, Map<String,Object> properties) 
-	{
-		s_logger.info("Activating Sense Hat Application...");
-
-		m_executor = new ScheduledThreadPoolExecutor(1);
-		m_executor.setContinueExistingPeriodicTasksAfterShutdownPolicy(false);
-		m_executor.setExecuteExistingDelayedTasksAfterShutdownPolicy(false);
-		
-		getProperties(properties);
-
-		if (startUpdateThread != null) {
-			startUpdateThread.cancel(true);
-			startUpdateThread = null;
-		}
-		startUpdateThread = m_executor.schedule(new Runnable() {
-			public void run() {
-				update();
-			}
-		}, 0, TimeUnit.MILLISECONDS);
-		
-		s_logger.info("Activating Sense Hat Application... Done.");
-	}
-
-	protected void deactivate(ComponentContext componentContext) 
-	{
-		s_logger.info("Deactivating Sense Hat Application...");
-
-		LPS25H.closeDevice();
-		HTS221.closeDevice();
-		LSM9DS1.closeDevice();
-
-		if (m_Joystickhandle != null)
-			m_Joystickhandle.cancel(true);
-		if (m_Joystickworker != null)
-			m_Joystickworker.shutdown();
-		if (SenseHatJoystick != null)
-			Joystick.closeJoystick();
-
-
-		if (frameBuffer != null) {
-			frameBuffer.clearFrameBuffer();
-			FrameBuffer.closeFrameBuffer();
-			frameBuffer = null;
-		}
-
-		if (startUpdateThread != null) {
-			startUpdateThread.cancel(true);
-			startUpdateThread = null;
-		}
-		m_executor = null;
-		
-		s_logger.info("Deactivating Sense Hat Application... Done.");
-	}	
-
-
-	public void updated(Map<String,Object> properties)
-	{
-		s_logger.info("Updated Sense Hat Application...");
-
-		// store the properties received
-		getProperties(properties);
-
-		if (startUpdateThread != null) {
-			startUpdateThread.cancel(true);
-			startUpdateThread = null;
-		}
-		startUpdateThread = m_executor.schedule(new Runnable() {
-			public void run() {
-				update();
-			}
-		}, 0, TimeUnit.MILLISECONDS);
-		
-		s_logger.info("Updated Sense Hat Application... Done.");
-	}
-
-	// ----------------------------------------------------------------
-	//
-	//   Private Methods
-	//
-	// ----------------------------------------------------------------
-
-	private void update() {
-		if (m_imuAccEnable || m_imuGyroEnable || m_imuCompEnable) {
-
-			m_imuSensor = m_senseHat.getIMUSensor(I2C_BUS, I2C_ACC_ADDRESS, I2C_MAG_ADDRESS, I2C_ADDRESS_SIZE, I2C_FREQUENCY);
-			boolean status = m_imuSensor.initDevice(m_imuAccEnable, m_imuGyroEnable, m_imuCompEnable);
-			if (!status)
-				s_logger.error("Unable to initialize IMU sensor.");
-			else {
-				if (m_imuAccEnable) {
-					float[] acc = new float[3];
-					for (int i = 0; i < m_imuSamples; i++) {
-						acc = m_imuSensor.getAccelerometerRaw();
-					}
-					s_logger.info("Acceleration X : " + acc[0] + " Y : " + acc[1] + " Z : " + acc[2]);
-				}
-				if (m_imuGyroEnable) {
-					float[] gyro = new float[3];
-					for (int i = 0; i < m_imuSamples; i++) {
-						gyro = m_imuSensor.getGyroscopeRaw();
-					}
-					s_logger.info("Orientation X : " + gyro[0] + " Y : " + gyro[1] + " Z : " + gyro[2]);
-				}
-				if (m_imuCompEnable) {
-					float[] comp = new float[3];
-					for (int i = 0; i < m_imuSamples; i++) {
-						comp = m_imuSensor.getCompassRaw(); 
-					}
-					s_logger.info("Compass X : " + comp[0] + " Y : " + comp[1] + " Z : " + comp[2]);
-				}
-			}
-		}
-		else {
-			LSM9DS1.closeDevice();
-		}
-
-		if (m_preEnable) {
-
-			m_pressureSensor = m_senseHat.getPressureSensor(I2C_BUS, I2C_PRE_ADDRESS, I2C_ADDRESS_SIZE, I2C_FREQUENCY);
-			boolean status = m_pressureSensor.initDevice();
-			if (!status)
-				s_logger.error("Unable to initialize pressure sensor.");
-			else {
-				s_logger.info("Pressure : {}", m_pressureSensor.getPressure());
-				s_logger.info("Temperature : {}", m_pressureSensor.getTemperature());
-			}
-
-		}
-		else {
-			LPS25H.closeDevice();
-		}
-
-		if (m_humEnable) {
-
-			m_humiditySensor = m_senseHat.getHumiditySensor(I2C_BUS, I2C_HUM_ADDRESS, I2C_ADDRESS_SIZE, I2C_FREQUENCY);
-			boolean status = m_humiditySensor.initDevice();
-			if (!status)
-				s_logger.error("Unable to initialize humidity sensor.");
-			else {
-				s_logger.info("Humidity : {}", m_humiditySensor.getHumidity());
-				s_logger.info("Temperature : {}", m_humiditySensor.getTemperature());
-			}
-
-		}
-		else {
-			HTS221.closeDevice();
-		}
-
-		if (m_lcdEnable) {
-
-			frameBuffer = m_senseHat.getFrameBuffer();
-			FrameBuffer.setRotation(m_screenRotation);
-			frameBuffer.showMessage(m_screenMessage, m_screenTextColor, Colors.BLACK);
-
-		}
-		else {
-			if (frameBuffer != null) {
-				frameBuffer.clearFrameBuffer();
-				FrameBuffer.closeFrameBuffer();
-				frameBuffer = null;
-			}
-		}
-
-		if (m_stickEnable) {
-
-			SenseHatJoystick = m_senseHat.getJoystick();
-			runThread = true;
-
-			m_Joystickworker = Executors.newSingleThreadScheduledExecutor();
-			m_Joystickhandle = m_Joystickworker.submit(new Runnable() {
-				@Override
-				public void run() {
-
-					while (runThread) {
-						je = SenseHatJoystick.read();
-						logJoystick (je);
-					}
-
-				}
-			});
-
-		}
-		else {
-			runThread = false;
-			if (m_Joystickhandle != null)
-				m_Joystickhandle.cancel(true);
-			if (m_Joystickworker != null)
-				m_Joystickworker.shutdownNow();
-			if (SenseHatJoystick != null)
-				Joystick.closeJoystick();
-		}
-	}
-
-	private void logJoystick (JoystickEvent je) {
-
-		if (je.getCode() == Joystick.KEY_ENTER) {
-			if (je.getValue() == Joystick.STATE_PRESS) {
-				s_logger.info("Enter key pressed.");
-			}
-			else if (je.getValue() == Joystick.STATE_RELEASE) {
-				s_logger.info("Enter key released.");
-			}
-			else if (je.getValue() == Joystick.STATE_HOLD) {
-				s_logger.info("Enter key held.");
-			}
-		}
-		else if (je.getCode() == Joystick.KEY_LEFT) {
-			if (je.getValue() == Joystick.STATE_PRESS) {
-				s_logger.info("Lef key pressed.");
-			}
-			else if (je.getValue() == Joystick.STATE_RELEASE) {
-				s_logger.info("Left key released.");
-			}
-			else if (je.getValue() == Joystick.STATE_HOLD) {
-				s_logger.info("Left key held.");
-			}
-		}
-		else if (je.getCode() == Joystick.KEY_RIGHT) {
-			if (je.getValue() == Joystick.STATE_PRESS) {
-				s_logger.info("Right key pressed.");
-			}
-			else if (je.getValue() == Joystick.STATE_RELEASE) {
-				s_logger.info("Right key released.");
-			}
-			else if (je.getValue() == Joystick.STATE_HOLD) {
-				s_logger.info("Right key held.");
-			}
-		}
-		else if (je.getCode() == Joystick.KEY_UP) {
-			if (je.getValue() == Joystick.STATE_PRESS) {
-				s_logger.info("Up key pressed.");
-			}
-			else if (je.getValue() == Joystick.STATE_RELEASE) {
-				s_logger.info("Up key released.");
-			}
-			else if (je.getValue() == Joystick.STATE_HOLD) {
-				s_logger.info("Up key held.");
-			}
-		}
-		if (je.getCode() == Joystick.KEY_DOWN) {
-			if (je.getValue() == Joystick.STATE_PRESS) {
-				s_logger.info("Down key pressed.");
-			}
-			else if (je.getValue() == Joystick.STATE_RELEASE) {
-				s_logger.info("Down key released.");
-			}
-			else if (je.getValue() == Joystick.STATE_HOLD) {
-				s_logger.info("Down key held.");
-			}
-		}
-
-	}
-	
-	private void getProperties(Map<String,Object> properties) {
-		
-		m_properties = properties;
-		if (m_properties.get(IMU_ACC_ENABLE) != null) 
-			m_imuAccEnable = (Boolean) m_properties.get(IMU_ACC_ENABLE);
-		if (m_properties.get(IMU_GYRO_ENABLE) != null) 
-			m_imuGyroEnable = (Boolean) m_properties.get(IMU_GYRO_ENABLE);
-		if (m_properties.get(IMU_COMP_ENABLE) != null) 
-			m_imuCompEnable = (Boolean) m_properties.get(IMU_COMP_ENABLE);
-		if (m_properties.get(IMU_SAMPLES) != null) 
-			m_imuSamples = (Integer) m_properties.get(IMU_SAMPLES);		
-		if (m_properties.get(PRE_ENABLE) != null)
-			m_preEnable = (Boolean) m_properties.get(PRE_ENABLE);
-		if (m_properties.get(HUM_ENABLE) != null)
-			m_humEnable = (Boolean) m_properties.get(HUM_ENABLE);
-		if (m_properties.get(LCD_ENABLE) != null)
-			m_lcdEnable = (Boolean) m_properties.get(LCD_ENABLE);
-		if (m_properties.get(STICK_ENABLE) != null)
-			m_stickEnable = (Boolean) m_properties.get(STICK_ENABLE);
-		if (m_properties.get(SCREEN_MESSAGE) != null)
-			m_screenMessage = (String) m_properties.get(SCREEN_MESSAGE);		
-		if (m_properties.get(SCREEN_ROTATION) != null)
-			m_screenRotation = (Integer) m_properties.get(SCREEN_ROTATION);
-		if (m_properties.get(SCREEN_TEXT_COLOR) != null) {
-			if (((String) m_properties.get(SCREEN_TEXT_COLOR)).contains("RED")) 
-				m_screenTextColor = Colors.RED;
-			else if (((String) m_properties.get(SCREEN_TEXT_COLOR)).contains("ORANGE")) 
-				m_screenTextColor = Colors.ORANGE;
-			else if (((String) m_properties.get(SCREEN_TEXT_COLOR)).contains("YELLOW")) 
-				m_screenTextColor = Colors.YELLOW;
-			else if (((String) m_properties.get(SCREEN_TEXT_COLOR)).contains("GREEN")) 
-				m_screenTextColor = Colors.GREEN;
-			else if (((String) m_properties.get(SCREEN_TEXT_COLOR)).contains("BLUE")) 
-				m_screenTextColor = Colors.BLUE;
-			else if (((String) m_properties.get(SCREEN_TEXT_COLOR)).contains("PURPLE")) 
-				m_screenTextColor = Colors.PURPLE;
-			else if (((String) m_properties.get(SCREEN_TEXT_COLOR)).contains("VIOLET")) 
-				m_screenTextColor = Colors.VIOLET;
-			else if (((String) m_properties.get(SCREEN_TEXT_COLOR)).contains("WHITE")) 
-				m_screenTextColor = Colors.WHITE;
-			else if (((String) m_properties.get(SCREEN_TEXT_COLOR)).contains("BLACK")) 
-				m_screenTextColor = Colors.BLACK;
-		}
-		
-	}
-
-}
-=======
     private static final Logger s_logger = LoggerFactory.getLogger(SenseHatExample.class);
 
     private static final int I2C_BUS = 1;
@@ -793,5 +413,4 @@
 
     }
 
-}
->>>>>>> e3f74823
+}