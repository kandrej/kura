/*******************************************************************************
 * Copyright (c) 2011, 2016 Eurotech and/or its affiliates
 *
 * All rights reserved. This program and the accompanying materials are made
 * available under the terms of the Eclipse Public License v1.0 which
 * accompanies this distribution, and is available at
 * http://www.eclipse.org/legal/epl-v10.html
 *
<<<<<<< HEAD
 * Contributors: 
=======
 * Contributors:
>>>>>>> e3f74823
 *      Eurotech
 *******************************************************************************/
package org.eclipse.kura.core.test;

import java.util.Map;
import java.util.concurrent.CountDownLatch;
import java.util.concurrent.TimeUnit;

import org.eclipse.kura.configuration.ComponentConfiguration;
import org.eclipse.kura.configuration.ConfigurationService;
import org.eclipse.kura.data.DataService;
import org.eclipse.kura.system.SystemService;
import org.junit.AfterClass;
import org.junit.BeforeClass;
import org.junit.runner.RunWith;
import org.junit.runners.Suite;
import org.junit.runners.Suite.SuiteClasses;
import org.slf4j.Logger;
import org.slf4j.LoggerFactory;

@RunWith(Suite.class)
<<<<<<< HEAD
@SuiteClasses({ DataServiceTest.class, CloudDeploymentHandlerTest.class, CloudServiceTest.class, CommURITest.class, ComponentConfigurationImplTest.class, ConfigurationServiceTest.class, NetUtilTest.class,
        NetworkServiceTest.class, SystemAdminServiceTest.class, SystemServiceTest.class, XmlUtilTest.class })
public class AllCoreTests {
=======
@SuiteClasses({ DataServiceTest.class, CloudDeploymentHandlerTest.class, CloudServiceTest.class, CommURITest.class,
        ComponentConfigurationImplTest.class, ConfigurationServiceTest.class, NetUtilTest.class,
        NetworkServiceTest.class, SystemAdminServiceTest.class, SystemServiceTest.class, XmlUtilTest.class })
public class AllCoreTests {

>>>>>>> e3f74823
    private static final Logger s_logger = LoggerFactory.getLogger(AllCoreTests.class);

    /** A latch to be initialized with the no of OSGi dependencies needed */
    private static CountDownLatch dependencyLatch = new CountDownLatch(3);

    private static ConfigurationService s_configService;
<<<<<<< HEAD
    private static DataService          s_dataService;
    private static SystemService        s_sysService;
=======
    private static DataService s_dataService;
    private static SystemService s_sysService;
>>>>>>> e3f74823

    public void setConfigService(ConfigurationService configService) {
        s_configService = configService;
        dependencyLatch.countDown();
    }

    public void unsetConfigService(ConfigurationService configService) {
        s_configService = configService;
    }

    public void setDataService(DataService dataService) {
        s_dataService = dataService;
        dependencyLatch.countDown();
    }

    public void unsetDataService(DataService dataService) {
        s_dataService = dataService;
    }

    public void setSystemService(SystemService sysService) {
        s_sysService = sysService;
        dependencyLatch.countDown();
    }

    public void unsetSystemService(SystemService sysService) {
        s_sysService = sysService;
    }

    @BeforeClass
    public static void setUpClass() throws Exception {
        s_logger.info("setUpClass...");

        // Wait for OSGi dependencies
        s_logger.info("Setting Up The Testcase....");
        try {
            dependencyLatch.await(10, TimeUnit.SECONDS);
        } catch (InterruptedException e) {
            throw new Exception("OSGi dependencies unfulfilled", e);
        }

        try {

            // update the settings
<<<<<<< HEAD
            ComponentConfiguration mqttConfig = s_configService.getComponentConfiguration("org.eclipse.kura.core.data.transport.mqtt.MqttDataTransport");
=======
            ComponentConfiguration mqttConfig = s_configService
                    .getComponentConfiguration("org.eclipse.kura.core.data.transport.mqtt.MqttDataTransport");
>>>>>>> e3f74823
            Map<String, Object> mqttProps = mqttConfig.getConfigurationProperties();

            // mqttProps.put("broker-url", "mqtt://iot.eclipse.org:1883/");
            // mqttProps.put("topic.context.account-name", "guest");
            // mqttProps.put("username", "guest");
            // mqttProps.put("password", "welcome");

            s_logger.info("Changing cloud credentials...");
            mqttProps.put("broker-url", "mqtt://broker-sandbox.everyware-cloud.com:1883/");
            mqttProps.put("topic.context.account-name", "ethdev");
            mqttProps.put("username", "ethdev_broker");
            mqttProps.put("password", "We!come12345");

            // cloudbees fails in getting the primary MAC address
            // we need to compensate for it.
            String clientId = "cloudbees-kura";
            try {
                clientId = s_sysService.getPrimaryMacAddress();
            } catch (Throwable t) {
                // ignore.
            }
            mqttProps.put("client-id", clientId);
<<<<<<< HEAD
            s_configService.updateConfiguration("org.eclipse.kura.core.data.transport.mqtt.MqttDataTransport", mqttProps);

            ComponentConfiguration dataConfig = s_configService.getComponentConfiguration("org.eclipse.kura.data.DataService");
=======
            s_configService.updateConfiguration("org.eclipse.kura.core.data.transport.mqtt.MqttDataTransport",
                    mqttProps);

            ComponentConfiguration dataConfig = s_configService
                    .getComponentConfiguration("org.eclipse.kura.data.DataService");
>>>>>>> e3f74823
            Map<String, Object> dataProps = dataConfig.getConfigurationProperties();
            dataProps.put("connect.auto-on-startup", false);
            s_configService.updateConfiguration("org.eclipse.kura.data.DataService", dataProps);

            // waiting for the configuration to be applied
            try {
                Thread.sleep(1000);
            } catch (Exception e) {
                e.printStackTrace();
            }
        } catch (Exception e) {
            throw new Exception("Failed to reconfigure the broker settings - failing out", e);
        }

        // connect
        if (!s_dataService.isConnected()) {
            s_dataService.connect();
        }
    }

    @AfterClass
    public static void tearDownClass() throws Exception {
        s_logger.info("tearDownClass...");
        if (s_dataService.isConnected()) {
            s_dataService.disconnect(0);
        }
    }
}<|MERGE_RESOLUTION|>--- conflicted
+++ resolved
@@ -6,11 +6,7 @@
  * accompanies this distribution, and is available at
  * http://www.eclipse.org/legal/epl-v10.html
  *
-<<<<<<< HEAD
- * Contributors: 
-=======
  * Contributors:
->>>>>>> e3f74823
  *      Eurotech
  *******************************************************************************/
 package org.eclipse.kura.core.test;
@@ -32,30 +28,19 @@
 import org.slf4j.LoggerFactory;
 
 @RunWith(Suite.class)
-<<<<<<< HEAD
-@SuiteClasses({ DataServiceTest.class, CloudDeploymentHandlerTest.class, CloudServiceTest.class, CommURITest.class, ComponentConfigurationImplTest.class, ConfigurationServiceTest.class, NetUtilTest.class,
-        NetworkServiceTest.class, SystemAdminServiceTest.class, SystemServiceTest.class, XmlUtilTest.class })
-public class AllCoreTests {
-=======
 @SuiteClasses({ DataServiceTest.class, CloudDeploymentHandlerTest.class, CloudServiceTest.class, CommURITest.class,
         ComponentConfigurationImplTest.class, ConfigurationServiceTest.class, NetUtilTest.class,
         NetworkServiceTest.class, SystemAdminServiceTest.class, SystemServiceTest.class, XmlUtilTest.class })
 public class AllCoreTests {
 
->>>>>>> e3f74823
     private static final Logger s_logger = LoggerFactory.getLogger(AllCoreTests.class);
 
     /** A latch to be initialized with the no of OSGi dependencies needed */
     private static CountDownLatch dependencyLatch = new CountDownLatch(3);
 
     private static ConfigurationService s_configService;
-<<<<<<< HEAD
-    private static DataService          s_dataService;
-    private static SystemService        s_sysService;
-=======
     private static DataService s_dataService;
     private static SystemService s_sysService;
->>>>>>> e3f74823
 
     public void setConfigService(ConfigurationService configService) {
         s_configService = configService;
@@ -99,12 +84,8 @@
         try {
 
             // update the settings
-<<<<<<< HEAD
-            ComponentConfiguration mqttConfig = s_configService.getComponentConfiguration("org.eclipse.kura.core.data.transport.mqtt.MqttDataTransport");
-=======
             ComponentConfiguration mqttConfig = s_configService
                     .getComponentConfiguration("org.eclipse.kura.core.data.transport.mqtt.MqttDataTransport");
->>>>>>> e3f74823
             Map<String, Object> mqttProps = mqttConfig.getConfigurationProperties();
 
             // mqttProps.put("broker-url", "mqtt://iot.eclipse.org:1883/");
@@ -127,17 +108,11 @@
                 // ignore.
             }
             mqttProps.put("client-id", clientId);
-<<<<<<< HEAD
-            s_configService.updateConfiguration("org.eclipse.kura.core.data.transport.mqtt.MqttDataTransport", mqttProps);
-
-            ComponentConfiguration dataConfig = s_configService.getComponentConfiguration("org.eclipse.kura.data.DataService");
-=======
             s_configService.updateConfiguration("org.eclipse.kura.core.data.transport.mqtt.MqttDataTransport",
                     mqttProps);
 
             ComponentConfiguration dataConfig = s_configService
                     .getComponentConfiguration("org.eclipse.kura.data.DataService");
->>>>>>> e3f74823
             Map<String, Object> dataProps = dataConfig.getConfigurationProperties();
             dataProps.put("connect.auto-on-startup", false);
             s_configService.updateConfiguration("org.eclipse.kura.data.DataService", dataProps);
