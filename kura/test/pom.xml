--- conflicted
+++ resolved
@@ -148,11 +148,8 @@
         <module>org.eclipse.kura.internal.driver.opcua.test</module>
         <module>org.eclipse.kura.internal.driver.s7plc.test</module>
         <module>org.eclipse.kura.internal.wire.test</module>
-<<<<<<< HEAD
         <module>org.eclipse.kura.linux.clock.test</module>
-=======
         <module>org.eclipse.kura.linux.gpio.test</module>
->>>>>>> 6c946512
         <module>org.eclipse.kura.linux.net.test</module>
         <module>org.eclipse.kura.linux.position.test</module>
         <module>org.eclipse.kura.net.admin.test</module>
