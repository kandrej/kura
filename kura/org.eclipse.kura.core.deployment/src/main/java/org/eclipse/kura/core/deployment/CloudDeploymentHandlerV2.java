--- conflicted
+++ resolved
@@ -62,7 +62,6 @@
 
     private static final Logger s_logger = LoggerFactory.getLogger(CloudDeploymentHandlerV2.class);
     public static final String APP_ID = "DEPLOY-V2";
-<<<<<<< HEAD
 
     private static final String DPA_CONF_PATH_PROPNAME = "dpa.configuration";
     private static final String PACKAGES_PATH_PROPNAME = "kura.packages";
@@ -79,52 +78,24 @@
     public static final String RESOURCE_START = "start";
     public static final String RESOURCE_STOP = "stop";
 
-=======
-
-    private static final String DPA_CONF_PATH_PROPNAME = "dpa.configuration";
-    private static final String KURA_CONF_URL_PROPNAME = SystemService.KURA_CONFIG;
-    private static final String PACKAGES_PATH_PROPNAME = "kura.packages";
-    private static final String KURA_DATA_DIR = "kura.data";
-
-    public static final String RESOURCE_PACKAGES = "packages";
-    public static final String RESOURCE_BUNDLES = "bundles";
-
-    /* EXEC */
-    public static final String RESOURCE_DOWNLOAD = "download";
-    public static final String RESOURCE_INSTALL = "install";
-    public static final String RESOURCE_UNINSTALL = "uninstall";
-    public static final String RESOURCE_CANCEL = "cancel";
-    public static final String RESOURCE_START = "start";
-    public static final String RESOURCE_STOP = "stop";
-
->>>>>>> db0c56a8
     /* Metrics in the REPLY to RESOURCE_DOWNLOAD */
     public static final String METRIC_DOWNLOAD_STATUS = "download.status";
     public static final String METRIC_REQUESTER_CLIENT_ID = "requester.client.id";
 
     /**
      * Enum representing the different status of the download process
-<<<<<<< HEAD
-     * 
-=======
      *
->>>>>>> db0c56a8
      * {@link DeploymentAgentService.DOWNLOAD_STATUS.PROGRESS} Download in
      * progress {@link DeploymentAgentService.DOWNLOAD_STATUS.COMPLETE} Download
      * completed {@link DeploymentAgentService.DOWNLOAD_STATUS.FAILED} Download
      * failed
      */
     public enum DOWNLOAD_STATUS {
-<<<<<<< HEAD
         IN_PROGRESS("IN_PROGRESS"),
         COMPLETED("COMPLETED"),
         FAILED("FAILED"),
         ALREADY_DONE("ALREADY DONE"),
         CANCELLED("CANCELLED");
-=======
-        IN_PROGRESS("IN_PROGRESS"), COMPLETED("COMPLETED"), FAILED("FAILED"), ALREADY_DONE("ALREADY DONE"), CANCELLED(
-                "CANCELLED");
->>>>>>> db0c56a8
 
         private final String status;
 
@@ -138,16 +109,11 @@
     }
 
     public enum INSTALL_STATUS {
-<<<<<<< HEAD
         IDLE("IDLE"),
         IN_PROGRESS("IN_PROGRESS"),
         COMPLETED("COMPLETED"),
         FAILED("FAILED"),
         ALREADY_DONE("ALREADY DONE");
-=======
-        IDLE("IDLE"), IN_PROGRESS("IN_PROGRESS"), COMPLETED("COMPLETED"), FAILED("FAILED"), ALREADY_DONE(
-                "ALREADY DONE");
->>>>>>> db0c56a8
 
         private final String status;
 
@@ -161,16 +127,11 @@
     }
 
     public enum UNINSTALL_STATUS {
-<<<<<<< HEAD
         IDLE("IDLE"),
         IN_PROGRESS("IN_PROGRESS"),
         COMPLETED("COMPLETED"),
         FAILED("FAILED"),
         ALREADY_DONE("ALREADY DONE");
-=======
-        IDLE("IDLE"), IN_PROGRESS("IN_PROGRESS"), COMPLETED("COMPLETED"), FAILED("FAILED"), ALREADY_DONE(
-                "ALREADY DONE");
->>>>>>> db0c56a8
 
         private final String status;
 
@@ -190,10 +151,7 @@
 
     private SslManagerService m_sslManagerService;
     private DeploymentAdmin m_deploymentAdmin;
-<<<<<<< HEAD
     private SystemService m_systemService;
-=======
->>>>>>> db0c56a8
 
     private static ExecutorService executor = Executors.newSingleThreadExecutor();
 
@@ -249,7 +207,6 @@
         this.m_dataTransportService = null;
     }
 
-<<<<<<< HEAD
     public void setSystemService(SystemService systemService) {
         this.m_systemService = systemService;
     }
@@ -258,8 +215,6 @@
         this.m_systemService = null;
     }
 
-=======
->>>>>>> db0c56a8
     // ----------------------------------------------------------------
     //
     // Activation APIs
@@ -278,30 +233,7 @@
             throw new ComponentException("The value of '" + DPA_CONF_PATH_PROPNAME + "' is not defined");
         }
 
-<<<<<<< HEAD
         final Properties kuraProperties = this.m_systemService.getProperties();
-=======
-        String sKuraConfUrl = System.getProperty(KURA_CONF_URL_PROPNAME);
-        if (sKuraConfUrl == null || sKuraConfUrl.isEmpty()) {
-            throw new ComponentException("The value of '" + KURA_CONF_URL_PROPNAME + "' is not defined");
-        }
-
-        URL kuraUrl = null;
-        try {
-            kuraUrl = new URL(sKuraConfUrl);
-        } catch (MalformedURLException e) {
-            throw new ComponentException("Invalid Kura configuration URL");
-        }
-
-        Properties kuraProperties = new Properties();
-        try {
-            kuraProperties.load(kuraUrl.openStream());
-        } catch (FileNotFoundException e) {
-            throw new ComponentException("Kura configuration file not found", e);
-        } catch (IOException e) {
-            throw new ComponentException("Exception loading Kura configuration file", e);
-        }
->>>>>>> db0c56a8
 
         this.m_packagesPath = kuraProperties.getProperty(PACKAGES_PATH_PROPNAME);
         if (this.m_packagesPath == null || this.m_packagesPath.isEmpty()) {
