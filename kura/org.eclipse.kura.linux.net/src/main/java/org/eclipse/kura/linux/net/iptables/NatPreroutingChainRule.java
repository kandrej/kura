/*******************************************************************************
 * Copyright (c) 2011, 2016 Eurotech and/or its affiliates
 *
 * All rights reserved. This program and the accompanying materials
 * are made available under the terms of the Eclipse Public License v1.0
 * which accompanies this distribution, and is available at
 * http://www.eclipse.org/legal/epl-v10.html
 *
 * Contributors:
 *     Eurotech
 *******************************************************************************/

package org.eclipse.kura.linux.net.iptables;

import org.eclipse.kura.KuraErrorCode;
import org.eclipse.kura.KuraException;
import org.slf4j.Logger;
import org.slf4j.LoggerFactory;

public class NatPreroutingChainRule {
<<<<<<< HEAD
	
	private static final Logger s_logger = LoggerFactory.getLogger(NatPreroutingChainRule.class);
	
	private String m_rule;
	private String m_inputInterface;
	private String m_protocol;
	private int m_externalPort;
	private int m_internalPort;
	private int m_srcPortFirst;
	private int m_srcPortLast;
	private String m_dstIpAddress;
	private String m_permittedNetwork;
	private int m_permittedNetworkMask;
	private String m_permittedMacAddress;
	
	public NatPreroutingChainRule(String inputInterface, String protocol,
			int externalPort, int internalPort, int srcPortFirst,
			int srcPortLast, String dstIpAddress, String permittedNetwork,
			int permittedNetworkMask, String permittedMacAddress) {
		m_inputInterface = inputInterface;
		m_protocol = protocol;
		m_externalPort = externalPort;
		m_internalPort = internalPort;
		m_srcPortFirst = srcPortFirst;
		m_srcPortLast = srcPortLast;
		m_dstIpAddress = dstIpAddress;
		m_permittedNetwork = permittedNetwork;
		m_permittedNetworkMask = permittedNetworkMask;
		m_permittedMacAddress = permittedMacAddress;
	}
	
	public NatPreroutingChainRule(String rule) throws KuraException {
		try {
			String [] aRuleTokens = rule.split(" ");
			for (int i = 0; i < aRuleTokens.length; i++) {
				if ("-i".equals(aRuleTokens[i])) {
					m_inputInterface = aRuleTokens[++i];
				} else if ("-p".equals(aRuleTokens[i])) {
					m_protocol = aRuleTokens[++i];
				} else if ("--dport".equals(aRuleTokens[i])) {
					m_externalPort = Integer.parseInt(aRuleTokens[++i]);
				} else if ("--sport".equals(aRuleTokens[i])) {
					if (aRuleTokens[i+1].indexOf(':') > 0) {
						m_srcPortFirst = Integer.parseInt(aRuleTokens[i+1].split(":")[0]);
						m_srcPortLast = Integer.parseInt(aRuleTokens[++i].split(":")[1]);
					} else {
						m_srcPortFirst = Integer.parseInt(aRuleTokens[++i]);
						m_srcPortLast = m_srcPortFirst;
					}
				} else if ("--to-destination".equals(aRuleTokens[i])) {
					m_dstIpAddress = aRuleTokens[i+1].split(":")[0];
					m_internalPort = Integer.parseInt(aRuleTokens[++i].split(":")[1]);
				} else if ("-s".equals(aRuleTokens[i])) {
					m_permittedNetwork = aRuleTokens[i+1].split("/")[0];
					m_permittedNetworkMask = Integer.parseInt(aRuleTokens[++i].split("/")[1]);
				} else if ("--mac-source".equals(aRuleTokens[i])) {
					m_permittedMacAddress = aRuleTokens[++i];
				}
			}
			m_rule = new StringBuilder("iptables -t nat ").append(rule).toString();
		} catch (Exception e) {
			throw new KuraException(KuraErrorCode.INTERNAL_ERROR, e);
		}
	}
	
	@Override
	public String toString() {
		StringBuilder sb = new StringBuilder("-A PREROUTING");
		if ((m_permittedNetwork != null) && !m_permittedNetwork.equals("0.0.0.0")) {
			sb.append(" -s ").append(m_permittedNetwork).append('/').append(m_permittedNetworkMask);
		}
		sb.append(" -i ").append(m_inputInterface).append(" -p ").append(m_protocol);
		if (m_permittedMacAddress != null) {
			sb.append(" -m mac --mac-source ").append(m_permittedMacAddress);
		}
		sb.append(" -m ").append(m_protocol);
		if ((m_srcPortFirst > 0) && (m_srcPortLast >= m_srcPortFirst)) {
			sb.append(" --sport ").append(m_srcPortFirst).append(':').append(m_srcPortLast);
		}
		sb.append(" --dport ").append(m_externalPort);
		sb.append(" -j DNAT --to-destination ").append(m_dstIpAddress).append(':').append(m_internalPort);
		return sb.toString();
	}
	
	@Override
	public int hashCode() {
		final int prime = 71;
		int result = 1;
		result = prime * result + ((m_rule == null) ? 0 : m_rule.hashCode());
		result = prime * result + ((m_inputInterface == null) ? 0 : m_inputInterface.hashCode());
		result = prime * result + ((m_protocol == null) ? 0 : m_protocol.hashCode());
		result = prime * result + m_externalPort;
		result = prime * result + m_internalPort;
		result = prime * result + m_srcPortFirst;
		result = prime * result + m_srcPortLast;
		result = prime * result + ((m_dstIpAddress == null) ? 0 : m_dstIpAddress.hashCode());
		result = prime * result + ((m_permittedNetwork == null) ? 0 : m_permittedNetwork.hashCode());
		result = prime * result + m_permittedNetworkMask;
		result = prime * result + ((m_permittedMacAddress == null) ? 0 : m_permittedMacAddress.hashCode());
		return result;
	}
	
	@Override
	public boolean equals (Object o) {
		NatPreroutingChainRule other = null;
		if (o instanceof NatPreroutingChainRule) {
			other = (NatPreroutingChainRule)o;
		} else if (o instanceof String) {
			try {
				other = new NatPreroutingChainRule((String)o);
			} catch (KuraException e) {
				s_logger.error("equals() :: failed to parse NatPreroutingChainRule - {}", e);
				return false;
			}
		} else {
			return false;
		}
		
		if (!compareObjects(m_rule, other.m_rule)) {
			return false;
		} else if (!compareObjects(m_inputInterface, other.m_inputInterface)) {
			return false;
		} else if (!compareObjects(m_protocol, other.m_protocol)) {
			return false;
		} else if (m_externalPort != other.m_externalPort) {
			return false;
		} else if (m_internalPort != other.m_internalPort) {
			return false;
		} else if (m_srcPortFirst != other.m_srcPortFirst) {
			return false;
		} else if (m_srcPortLast != other.m_srcPortLast) {
			return false;
		} else if (!compareObjects(m_dstIpAddress, other.m_dstIpAddress)) {
			return false;
		} else if (!compareObjects(m_permittedNetwork, other.m_permittedNetwork)) {
			return false;
		} else if (m_permittedNetworkMask != other.m_permittedNetworkMask) {
			return false;
		} else if (!compareObjects(m_permittedMacAddress, other.m_permittedMacAddress)) {
			return false;
		}
		return true;
	}
	
	private boolean compareObjects(Object obj1, Object obj2) {
        if(obj1 != null) {
=======

    private static final Logger s_logger = LoggerFactory.getLogger(NatPreroutingChainRule.class);

    private String m_rule;
    private String m_inputInterface;
    private String m_protocol;
    private int m_externalPort;
    private int m_internalPort;
    private int m_srcPortFirst;
    private int m_srcPortLast;
    private String m_dstIpAddress;
    private String m_permittedNetwork;
    private int m_permittedNetworkMask;
    private String m_permittedMacAddress;

    public NatPreroutingChainRule(String inputInterface, String protocol, int externalPort, int internalPort,
            int srcPortFirst, int srcPortLast, String dstIpAddress, String permittedNetwork, int permittedNetworkMask,
            String permittedMacAddress) {
        this.m_inputInterface = inputInterface;
        this.m_protocol = protocol;
        this.m_externalPort = externalPort;
        this.m_internalPort = internalPort;
        this.m_srcPortFirst = srcPortFirst;
        this.m_srcPortLast = srcPortLast;
        this.m_dstIpAddress = dstIpAddress;
        this.m_permittedNetwork = permittedNetwork;
        this.m_permittedNetworkMask = permittedNetworkMask;
        this.m_permittedMacAddress = permittedMacAddress;
    }

    public NatPreroutingChainRule(String rule) throws KuraException {
        try {
            String[] aRuleTokens = rule.split(" ");
            for (int i = 0; i < aRuleTokens.length; i++) {
                if ("-i".equals(aRuleTokens[i])) {
                    this.m_inputInterface = aRuleTokens[++i];
                } else if ("-p".equals(aRuleTokens[i])) {
                    this.m_protocol = aRuleTokens[++i];
                } else if ("--dport".equals(aRuleTokens[i])) {
                    this.m_externalPort = Integer.parseInt(aRuleTokens[++i]);
                } else if ("--sport".equals(aRuleTokens[i])) {
                    if (aRuleTokens[i + 1].indexOf(':') > 0) {
                        this.m_srcPortFirst = Integer.parseInt(aRuleTokens[i + 1].split(":")[0]);
                        this.m_srcPortLast = Integer.parseInt(aRuleTokens[++i].split(":")[1]);
                    } else {
                        this.m_srcPortFirst = Integer.parseInt(aRuleTokens[++i]);
                        this.m_srcPortLast = this.m_srcPortFirst;
                    }
                } else if ("--to-destination".equals(aRuleTokens[i])) {
                    this.m_dstIpAddress = aRuleTokens[i + 1].split(":")[0];
                    this.m_internalPort = Integer.parseInt(aRuleTokens[++i].split(":")[1]);
                } else if ("-s".equals(aRuleTokens[i])) {
                    this.m_permittedNetwork = aRuleTokens[i + 1].split("/")[0];
                    this.m_permittedNetworkMask = Integer.parseInt(aRuleTokens[++i].split("/")[1]);
                } else if ("--mac-source".equals(aRuleTokens[i])) {
                    this.m_permittedMacAddress = aRuleTokens[++i];
                }
            }
            this.m_rule = new StringBuilder("iptables -t nat ").append(rule).toString();
        } catch (Exception e) {
            throw new KuraException(KuraErrorCode.INTERNAL_ERROR, e);
        }
    }

    @Override
    public String toString() {
        StringBuilder sb = new StringBuilder("-A PREROUTING");
        if (this.m_permittedNetwork != null && !this.m_permittedNetwork.equals("0.0.0.0")) {
            sb.append(" -s ").append(this.m_permittedNetwork).append('/').append(this.m_permittedNetworkMask);
        }
        sb.append(" -i ").append(this.m_inputInterface).append(" -p ").append(this.m_protocol);
        if (this.m_permittedMacAddress != null) {
            sb.append(" -m mac --mac-source ").append(this.m_permittedMacAddress);
        }
        sb.append(" -m ").append(this.m_protocol);
        if (this.m_srcPortFirst > 0 && this.m_srcPortLast >= this.m_srcPortFirst) {
            sb.append(" --sport ").append(this.m_srcPortFirst).append(':').append(this.m_srcPortLast);
        }
        sb.append(" --dport ").append(this.m_externalPort);
        sb.append(" -j DNAT --to-destination ").append(this.m_dstIpAddress).append(':').append(this.m_internalPort);
        return sb.toString();
    }

    @Override
    public int hashCode() {
        final int prime = 71;
        int result = 1;
        result = prime * result + (this.m_rule == null ? 0 : this.m_rule.hashCode());
        result = prime * result + (this.m_inputInterface == null ? 0 : this.m_inputInterface.hashCode());
        result = prime * result + (this.m_protocol == null ? 0 : this.m_protocol.hashCode());
        result = prime * result + this.m_externalPort;
        result = prime * result + this.m_internalPort;
        result = prime * result + this.m_srcPortFirst;
        result = prime * result + this.m_srcPortLast;
        result = prime * result + (this.m_dstIpAddress == null ? 0 : this.m_dstIpAddress.hashCode());
        result = prime * result + (this.m_permittedNetwork == null ? 0 : this.m_permittedNetwork.hashCode());
        result = prime * result + this.m_permittedNetworkMask;
        result = prime * result + (this.m_permittedMacAddress == null ? 0 : this.m_permittedMacAddress.hashCode());
        return result;
    }

    @Override
    public boolean equals(Object o) {
        NatPreroutingChainRule other = null;
        if (o instanceof NatPreroutingChainRule) {
            other = (NatPreroutingChainRule) o;
        } else if (o instanceof String) {
            try {
                other = new NatPreroutingChainRule((String) o);
            } catch (KuraException e) {
                s_logger.error("equals() :: failed to parse NatPreroutingChainRule - {}", e);
                return false;
            }
        } else {
            return false;
        }

        if (!compareObjects(this.m_rule, other.m_rule)) {
            return false;
        } else if (!compareObjects(this.m_inputInterface, other.m_inputInterface)) {
            return false;
        } else if (!compareObjects(this.m_protocol, other.m_protocol)) {
            return false;
        } else if (this.m_externalPort != other.m_externalPort) {
            return false;
        } else if (this.m_internalPort != other.m_internalPort) {
            return false;
        } else if (this.m_srcPortFirst != other.m_srcPortFirst) {
            return false;
        } else if (this.m_srcPortLast != other.m_srcPortLast) {
            return false;
        } else if (!compareObjects(this.m_dstIpAddress, other.m_dstIpAddress)) {
            return false;
        } else if (!compareObjects(this.m_permittedNetwork, other.m_permittedNetwork)) {
            return false;
        } else if (this.m_permittedNetworkMask != other.m_permittedNetworkMask) {
            return false;
        } else if (!compareObjects(this.m_permittedMacAddress, other.m_permittedMacAddress)) {
            return false;
        }
        return true;
    }

    private boolean compareObjects(Object obj1, Object obj2) {
        if (obj1 != null) {
>>>>>>> e3f74823
            return obj1.equals(obj2);
        } else if (obj2 != null) {
            return false;
        }
        return true;
    }

    public String getInputInterface() {
        return this.m_inputInterface;
    }

    public String getProtocol() {
        return this.m_protocol;
    }

    public int getExternalPort() {
        return this.m_externalPort;
    }

    public int getInternalPort() {
        return this.m_internalPort;
    }

    public int getSrcPortFirst() {
        return this.m_srcPortFirst;
    }

    public int getSrcPortLast() {
        return this.m_srcPortLast;
    }

    public String getDstIpAddress() {
        return this.m_dstIpAddress;
    }

    public String getPermittedMacAddress() {
        return this.m_permittedMacAddress;
    }

    public String getPermittedNetwork() {
        return this.m_permittedNetwork;
    }

    public int getPermittedNetworkMask() {
        return this.m_permittedNetworkMask;
    }
}<|MERGE_RESOLUTION|>--- conflicted
+++ resolved
@@ -18,154 +18,6 @@
 import org.slf4j.LoggerFactory;
 
 public class NatPreroutingChainRule {
-<<<<<<< HEAD
-	
-	private static final Logger s_logger = LoggerFactory.getLogger(NatPreroutingChainRule.class);
-	
-	private String m_rule;
-	private String m_inputInterface;
-	private String m_protocol;
-	private int m_externalPort;
-	private int m_internalPort;
-	private int m_srcPortFirst;
-	private int m_srcPortLast;
-	private String m_dstIpAddress;
-	private String m_permittedNetwork;
-	private int m_permittedNetworkMask;
-	private String m_permittedMacAddress;
-	
-	public NatPreroutingChainRule(String inputInterface, String protocol,
-			int externalPort, int internalPort, int srcPortFirst,
-			int srcPortLast, String dstIpAddress, String permittedNetwork,
-			int permittedNetworkMask, String permittedMacAddress) {
-		m_inputInterface = inputInterface;
-		m_protocol = protocol;
-		m_externalPort = externalPort;
-		m_internalPort = internalPort;
-		m_srcPortFirst = srcPortFirst;
-		m_srcPortLast = srcPortLast;
-		m_dstIpAddress = dstIpAddress;
-		m_permittedNetwork = permittedNetwork;
-		m_permittedNetworkMask = permittedNetworkMask;
-		m_permittedMacAddress = permittedMacAddress;
-	}
-	
-	public NatPreroutingChainRule(String rule) throws KuraException {
-		try {
-			String [] aRuleTokens = rule.split(" ");
-			for (int i = 0; i < aRuleTokens.length; i++) {
-				if ("-i".equals(aRuleTokens[i])) {
-					m_inputInterface = aRuleTokens[++i];
-				} else if ("-p".equals(aRuleTokens[i])) {
-					m_protocol = aRuleTokens[++i];
-				} else if ("--dport".equals(aRuleTokens[i])) {
-					m_externalPort = Integer.parseInt(aRuleTokens[++i]);
-				} else if ("--sport".equals(aRuleTokens[i])) {
-					if (aRuleTokens[i+1].indexOf(':') > 0) {
-						m_srcPortFirst = Integer.parseInt(aRuleTokens[i+1].split(":")[0]);
-						m_srcPortLast = Integer.parseInt(aRuleTokens[++i].split(":")[1]);
-					} else {
-						m_srcPortFirst = Integer.parseInt(aRuleTokens[++i]);
-						m_srcPortLast = m_srcPortFirst;
-					}
-				} else if ("--to-destination".equals(aRuleTokens[i])) {
-					m_dstIpAddress = aRuleTokens[i+1].split(":")[0];
-					m_internalPort = Integer.parseInt(aRuleTokens[++i].split(":")[1]);
-				} else if ("-s".equals(aRuleTokens[i])) {
-					m_permittedNetwork = aRuleTokens[i+1].split("/")[0];
-					m_permittedNetworkMask = Integer.parseInt(aRuleTokens[++i].split("/")[1]);
-				} else if ("--mac-source".equals(aRuleTokens[i])) {
-					m_permittedMacAddress = aRuleTokens[++i];
-				}
-			}
-			m_rule = new StringBuilder("iptables -t nat ").append(rule).toString();
-		} catch (Exception e) {
-			throw new KuraException(KuraErrorCode.INTERNAL_ERROR, e);
-		}
-	}
-	
-	@Override
-	public String toString() {
-		StringBuilder sb = new StringBuilder("-A PREROUTING");
-		if ((m_permittedNetwork != null) && !m_permittedNetwork.equals("0.0.0.0")) {
-			sb.append(" -s ").append(m_permittedNetwork).append('/').append(m_permittedNetworkMask);
-		}
-		sb.append(" -i ").append(m_inputInterface).append(" -p ").append(m_protocol);
-		if (m_permittedMacAddress != null) {
-			sb.append(" -m mac --mac-source ").append(m_permittedMacAddress);
-		}
-		sb.append(" -m ").append(m_protocol);
-		if ((m_srcPortFirst > 0) && (m_srcPortLast >= m_srcPortFirst)) {
-			sb.append(" --sport ").append(m_srcPortFirst).append(':').append(m_srcPortLast);
-		}
-		sb.append(" --dport ").append(m_externalPort);
-		sb.append(" -j DNAT --to-destination ").append(m_dstIpAddress).append(':').append(m_internalPort);
-		return sb.toString();
-	}
-	
-	@Override
-	public int hashCode() {
-		final int prime = 71;
-		int result = 1;
-		result = prime * result + ((m_rule == null) ? 0 : m_rule.hashCode());
-		result = prime * result + ((m_inputInterface == null) ? 0 : m_inputInterface.hashCode());
-		result = prime * result + ((m_protocol == null) ? 0 : m_protocol.hashCode());
-		result = prime * result + m_externalPort;
-		result = prime * result + m_internalPort;
-		result = prime * result + m_srcPortFirst;
-		result = prime * result + m_srcPortLast;
-		result = prime * result + ((m_dstIpAddress == null) ? 0 : m_dstIpAddress.hashCode());
-		result = prime * result + ((m_permittedNetwork == null) ? 0 : m_permittedNetwork.hashCode());
-		result = prime * result + m_permittedNetworkMask;
-		result = prime * result + ((m_permittedMacAddress == null) ? 0 : m_permittedMacAddress.hashCode());
-		return result;
-	}
-	
-	@Override
-	public boolean equals (Object o) {
-		NatPreroutingChainRule other = null;
-		if (o instanceof NatPreroutingChainRule) {
-			other = (NatPreroutingChainRule)o;
-		} else if (o instanceof String) {
-			try {
-				other = new NatPreroutingChainRule((String)o);
-			} catch (KuraException e) {
-				s_logger.error("equals() :: failed to parse NatPreroutingChainRule - {}", e);
-				return false;
-			}
-		} else {
-			return false;
-		}
-		
-		if (!compareObjects(m_rule, other.m_rule)) {
-			return false;
-		} else if (!compareObjects(m_inputInterface, other.m_inputInterface)) {
-			return false;
-		} else if (!compareObjects(m_protocol, other.m_protocol)) {
-			return false;
-		} else if (m_externalPort != other.m_externalPort) {
-			return false;
-		} else if (m_internalPort != other.m_internalPort) {
-			return false;
-		} else if (m_srcPortFirst != other.m_srcPortFirst) {
-			return false;
-		} else if (m_srcPortLast != other.m_srcPortLast) {
-			return false;
-		} else if (!compareObjects(m_dstIpAddress, other.m_dstIpAddress)) {
-			return false;
-		} else if (!compareObjects(m_permittedNetwork, other.m_permittedNetwork)) {
-			return false;
-		} else if (m_permittedNetworkMask != other.m_permittedNetworkMask) {
-			return false;
-		} else if (!compareObjects(m_permittedMacAddress, other.m_permittedMacAddress)) {
-			return false;
-		}
-		return true;
-	}
-	
-	private boolean compareObjects(Object obj1, Object obj2) {
-        if(obj1 != null) {
-=======
 
     private static final Logger s_logger = LoggerFactory.getLogger(NatPreroutingChainRule.class);
 
@@ -311,7 +163,6 @@
 
     private boolean compareObjects(Object obj1, Object obj2) {
         if (obj1 != null) {
->>>>>>> e3f74823
             return obj1.equals(obj2);
         } else if (obj2 != null) {
             return false;
