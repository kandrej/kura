--- conflicted
+++ resolved
@@ -13,28 +13,23 @@
 		<module>javax.usb.api</module>
 		<module>javax.usb.common</module>
 		<module>javax.usb.linux</module>
-		<module>org.eclipse.paho</module>
 		<module>org.eclipse.soda.dk.comm</module>
 		<module>p2-repo-common</module>
 		<module>p2-repo-equinox_3.8.1</module>
 	</modules>
-<<<<<<< HEAD
 
-=======
-	
 	<repositories>
 		<repository>
 			<id>kura_addons</id>
 			<name>Kura Addons Maven Repository</name>
-            <url>https://raw.github.com/eurotech/kura_addons/mvn-repo/</url>
-           	<snapshots>
-            	<enabled>true</enabled>
-	            <updatePolicy>always</updatePolicy>
-            </snapshots>
+			<url>https://raw.github.com/eurotech/kura_addons/mvn-repo/</url>
+			<snapshots>
+				<enabled>true</enabled>
+				<updatePolicy>always</updatePolicy>
+			</snapshots>
 		</repository>
 	</repositories>
 	
->>>>>>> 65019016
 	<properties>
 		<project.build.sourceEncoding>UTF-8</project.build.sourceEncoding>
 	</properties>
